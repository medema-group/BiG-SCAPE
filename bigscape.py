--- conflicted
+++ resolved
@@ -69,9 +69,6 @@
             platform.system(),
             run.cores,
         )
-<<<<<<< HEAD
-        HMMer.hmmsearch_multiprocess(all_cds, cores=run.cores, callback=callback)
-=======
         HMMer.hmmsearch_multiprocess(
             all_cds, domain_overlap_cutoff=1.1, cores=run.cores
         )
@@ -79,7 +76,6 @@
     # TODO: move
     for cds in all_cds:
         cds.hsps = legacy_filter_overlap(cds.hsps, 0.1)
->>>>>>> 83f57ca7
 
     all_hsps = []
     for cds in all_cds:
@@ -140,8 +136,6 @@
 
     network.generate_families_cutoff("dist", 0.3)
 
-    network.generate_families_cutoff("dist", 0.3)
-
     network.write_graphml(run.output.output_dir / Path("network.graphml"))
     network.write_edgelist_tsv(run.output.output_dir / Path("network.tsv"))
 
