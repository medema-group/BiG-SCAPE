#!/usr/bin/env python


"""
BiG-SCAPE

PI: Marnix Medema

Developers:
Marley Yeong                    marleyyeong@live.nl
Jorge Navarro
Emmanuel (Emzo) de los Santos

Dependencies: hmmer, biopython, mafft, munkres

Usage:   Please see `python bigscape.py -h`

Example: python bigscape.py -c 8 --pfam_dir ./ -i ./inputfiles -o ./results

Status: development/testing

"""

import cPickle as pickle  # for storing and retrieving dictionaries
from math import exp, log
import os
import subprocess
import sys
import time
from glob import glob
from itertools import combinations
from collections import defaultdict
from multiprocessing import Pool, cpu_count
from optparse import OptionParser
from array import array

from Bio import SeqIO
from Bio.SeqFeature import BeforePosition, AfterPosition
from Bio import AlignIO
from Bio import pairwise2
from Bio.SubsMat.MatrixInfo import pam250 as scoring_matrix

from functions import *
from munkres import Munkres
from sklearn.cluster import AffinityPropagation
import numpy as np


def get_gbk_files(inputdir, min_bgc_size, exclude_gbk_str, gbk_group):
    """Searches given directory for genbank files recursively, will assume that
    the genbank files that have the same name are the same genbank file. 
    Returns a dictionary that contains the names of the clusters found as keys
    and a list that contains [0] a path to the genbank file and [1] the 
    samples that the genbank file is a part of.
    return: {cluster_name:[genbank_path,[s_a,s_b...]]}
    """

    genbankDict = {}

    file_counter = 0
    product_list_per_record = []
    
    print("\nImporting GenBank files")
    if exclude_gbk_str != "":
        print(" Skipping files with '" + exclude_gbk_str + "' in their filename")

    current_dir = ""
    for dirpath, dirnames, filenames in os.walk(inputdir):
        head, tail = os.path.split(dirpath)

        if current_dir != tail:
            current_dir = tail

        genbankfilelist = []

        for fname in filenames:
            if fname[-3:] != "gbk":
                continue
            
            clusterName = fname[:-4]
            
            if exclude_gbk_str != "" and exclude_gbk_str in fname:
                print(" Skipping file " + fname)
                continue
            if "_ORF" in fname:
                print(" Skipping file " + fname + " (string '_ORF' is used internally)")
                continue
            
            if " " in fname:
                sys.exit("\nError: Input GenBank files should not have spaces in their filenames as HMMscan cannot process them properly ('too many arguments').")
                
            
            with open(os.path.join(dirpath, fname), "r") as f:
                try:
                    # basic file verification. Substitutes check_data_integrity
                    records = list(SeqIO.parse(os.path.join(dirpath,fname), "genbank"))
                except ValueError as e:
                    print("   Error with file " + os.path.join(dirpath, fname) + ": \n    '" + str(e) + "'")
                    print("    (This file will be excluded from the analysis)")
                    continue
                else:
                    bgc_size = 0
                    group = "no type"
                    del product_list_per_record[:]
                    
                    record_count = 0
                    for record in records:
                        bgc_size += len(record.seq)
                        record_count += 1
                        
                        for feature in record.features:
                            if "cluster" in feature.type and "product" in feature.qualifiers:
                                if len(feature.qualifiers["product"]) > 1:
                                    print("  WARNING: more than product annotated in record " + str(record_cound) + ", " + fname)
                                    break
                                else:
                                    product_list_per_record.append(feature.qualifiers["product"][0])
                    
                    # check what we have product-wise
                    # In particular, handle different products for multi-record files
                    product_set = set(product_list_per_record)
                    if len(product_set) == 1: # only one type of product
                        group = product_list_per_record[0]
                    elif "other" in product_set: # more than one, and it contains "other"
                        if len(product_set) == 2:
                            group = list(product_set - set(['other']))[0] # group = not "other"
                        else:
                            group = "-".join(product_set - set(['other'])) # likely a hybrid
                    else:
                        group = "-".join(product_set) # likely a hybrid
                    
                    # assuming that the definition field is the same in all records
                    gbk_group[clusterName] = (group, records[0].description)
                    
                    bgc_size = len(record.seq)
                    if bgc_size > min_bgc_size:  # exclude the bgc if it's too small
                        file_counter += 1
                        
                        if clusterName in genbankDict.keys():
                            # current_dir gets to be the name of the sample
                            genbankDict[clusterName][1].add(current_dir) 
                        else:
                            # location of first instance of the file is genbankDict[clustername][0]
                            genbankDict.setdefault(clusterName, [os.path.join(dirpath, fname), set([current_dir])])
                            
                        if verbose:
                            print("  Adding " + fname + " (" + str(bgc_size) + " bps)")
                    else:
                        print(" Discarding " + clusterName +  " (size less than " + str(min_bgc_size) + " bp, was " + str(bgc_size) + ")")
                        
            # else: The file does not have the gbk extension. Skip it
    
    if file_counter == 0:
        sys.exit("\nError: There are no files to process")
        
    if file_counter == 1:
        sys.exit("\nError: Only one file found. Please input at least two files")
    
    print("\n Starting with " + str(file_counter) + " files")

    return genbankDict


def timeit(f):
    def wrap(*args):
        insignificant_runtime = 1 #prevents an overload 
        time1 = time.time()
        ret = f(*args)
        time2 = time.time()
        runtime = time2-time1
        
        runtime_string = '\t%s function took %0.3f s' % (f.func_name, runtime)
        
        if runtime > insignificant_runtime:
            timings_file.write(runtime_string + "\n")
            print runtime_string
            
        return ret
    return wrap


@timeit
def generate_network(cluster_pairs, cores):
    #Contents of the network file: clustername1 clustername2, group1, group2, -log2score, dist, squared similarity
    "saves the distances as the log2 of the similarity"
    pool = Pool(cores, maxtasksperchild=100)
    
    #Assigns the data to the different workers and pools the results back into
    # the network_matrix variable
    network_matrix = pool.map(generate_dist_matrix, cluster_pairs)
    # --- Serialized version of distance calculation ---
    # For the time being, use this if you have memory issues
    #network_matrix = []
    #for pair in cluster_pairs:
      #network_matrix.append(generate_dist_matrix(pair))
    return network_matrix


def generate_dist_matrix(parms):
    #Get the values from the parameters
    cluster1Idx,cluster2Idx,bgcClassIdx = map(int,parms)
    cluster1 = clusterNames[cluster1Idx]
    cluster2 = clusterNames[cluster2Idx]
    bgc_class = bgcClassNames[bgcClassIdx]

    try:
        domain_list_A = DomainList[cluster1]
        domain_list_B = DomainList[cluster2]
    except KeyError:
        print(" Warning: domain list for " + cluster1 + " or " + cluster2 + " was not found. Extracting from pfs files")
        
        cluster_file1 = os.path.join(output_folder, cluster1 + ".pfs")
        cluster_file2 = os.path.join(output_folder, cluster2 + ".pfs")
        
        domain_list_A = get_domain_list(cluster_file1)
        domain_list_B = get_domain_list(cluster_file2)
    
    # this really shouldn't happen if we've filtered domain-less gene clusters already
    if len(domain_list_A) == 0 or len(domain_list_B) == 0:
        print("   Warning: Regarding distance between clusters " + cluster1 + " and " + cluster2 + ":")
        if len(domain_list_A) == 0 and len(domain_list_B) == 0:
            print("   None have identified domains. Distance cannot be calculated")
        elif (domain_list_A) == 0:            
            print("   Cluster " + cluster1 + " has no identified domains. Distance set to 1")
        else:
            print("   Cluster " + cluster2 + " has no identified domains. Distance set to 1")
            
        # last two values (S, Sa) should really be zero but this could give rise to errors when parsing 
        # the network file (unless we catched the case S = Sa = 0

        # cluster1Idx, cluster2Idx, bgcClassIdx, distance, jaccard, DDS, AI, rDDSNa, rDDSa, S, Sa
        return array('f',[cluster1Idx,cluster2Idx,bgcClassIdx,  1,0,0,0,0,0,1,1])
    

    dist, jaccard, dds, ai, rDDSna, rDDS, S, Sa = cluster_distance(cluster1, cluster2,
                                                                   domain_list_A, domain_list_B, bgc_class) #sequence dist
        
    # if dist == 0:
    #     logscore = float("inf")
    # else:
    #     logscore = 0
    #     try:
    #         logscore = log(dist, 2) #Write exception, ValueError
    #         logscore = -1.0*logscore
    #     except ValueError:
    #         print("ERROR: Unexpected issue when calculating logscore.")
    #         print(cluster1 + " - " + cluster2 + ": " + str(dist))
            
    #cluster1Idx, cluster2Idx, bgcClassIdx, distance, jaccard, DDS, AI, rDDSNa, rDDSa, S, Sa

    network_row = array('f',[cluster1Idx, cluster2Idx, bgcClassIdx, dist, (1-dist)**2, jaccard, dds, ai, rDDSna, rDDS, S, Sa])
    
    return network_row
    

def cluster_distance(a, b, a_domlist, b_domlist, bgc_class): 
    """Compare two clusters using information on their domains, and the sequences of the domains"""
    
    Jaccardw, DDSw, AIw, anchorboost = bgc_class_weight[bgc_class]

    temp_domain_fastas = {}
    
    A = a
    B = b
    A_domlist = a_domlist[:]
    B_domlist = b_domlist[:]
    
    setA = set(A_domlist)
    setB = set(B_domlist)
    intersect = setA.intersection(setB)
    
    S = 0
    S_anchor = 0
    
    # Detect totally unrelated pairs from the beginning
    if len(intersect) == 0:
        not_intersect = setA.symmetric_difference(setB)
        
        # Count total number of anchor and non-anchor domain to report in the network file
        # Apart from that, these BGCs are totally unrelated.
        for domain in setA:
            if domain.split(".")[0] in anchor_domains:
                S_anchor += len(BGCs[A][domain])
            else:
                S += len(BGCs[A][domain])
                
        for domain in setB:
            if domain.split(".")[0] in anchor_domains:
                S_anchor += len(BGCs[B][domain])
            else:
                S += len(BGCs[B][domain])
        
        return 1.0, 0.0, 0.0, 0.0, 1.0, 1.0, S, S_anchor

    
    # define the subset of domain sequence tags to include in
    # the DDS calculation. This is done for every domain.
    A_domain_sequence_slice_bottom = defaultdict(int)
    A_domain_sequence_slice_top = defaultdict(int)
    B_domain_sequence_slice_bottom = defaultdict(int)
    B_domain_sequence_slice_top = defaultdict(int)
    
    
    # In metagenomic mode, try to align the shorter BGC ("BGC-fragment") to the
    # best matching slice of the larger BGC
    if metagenomic:
        # BGC A will be the shortest
        if len(a_domlist) < len(b_domlist):
            A = a
            B = b
            A_domlist = a_domlist[:]
            tmpB_domlist = b_domlist[:]
        else:
            A = b
            B = a
            A_domlist = b_domlist[:]
            tmpB_domlist = a_domlist[:]
        
        # Find the slice of the larger BGC where the shorter one fits the best
        setA = set(A_domlist)
        intersect = set()
        startB = 0
        lengthA = len(A_domlist) # length of raw list including copies
        for i in range(len(tmpB_domlist) - lengthA + 1):
            tmpBset = set(tmpB_domlist[i:i+lengthA])
            if len(setA.intersection(tmpBset)) > len(intersect):
                startB = i
                intersect = setA.intersection(tmpBset)
        B_domlist = tmpB_domlist[startB:startB+lengthA]
        setB = set(B_domlist)

        # initialize domain sequence slices
        for domain in setA:
            A_domain_sequence_slice_bottom[domain] = 0
            A_domain_sequence_slice_top[domain] = len(BGCs[A][domain])
            
        # the longest BGC needs to be sliced for domain copies as well
        for i in range(startB):
            domain = tmpB_domlist[i]
            B_domain_sequence_slice_bottom[domain] += 1
            
        # for each top, start at bottom
        for domain in setB:
            B_domain_sequence_slice_top[domain] = B_domain_sequence_slice_bottom[domain]
        for i in range(startB, startB+lengthA):
            domain = tmpB_domlist[i]
            B_domain_sequence_slice_top[domain] += 1

    else:
        # initialize domain sequence slices
        for domain in setA:
            A_domain_sequence_slice_bottom[domain] = 0
            A_domain_sequence_slice_top[domain] = len(BGCs[A][domain])
            
        for domain in setB:
            B_domain_sequence_slice_bottom[domain] = 0
            B_domain_sequence_slice_top[domain] = len(BGCs[B][domain])
        
    
    
    # JACCARD INDEX
    Jaccard = len(intersect)/ float( len(setA) + len(setB) - len(intersect))


    # DDS INDEX
    #domain_difference: Difference in sequence per domain. If one cluster doesn't have a domain at all, but the other does, 
    #this is a sequence difference of 1. If both clusters contain the domain once, and the sequence is the same, there is a seq diff of 0.
    #S: Max occurence of each domain
    domain_difference_anchor,S_anchor = 0,0
    domain_difference,S = 0,0
        
    not_intersect = setA.symmetric_difference(setB)
        
    # Case 1
    for unshared_domain in not_intersect: #no need to look at seq identity, since these domains are unshared
        #for each occurence of an unshared domain do domain_difference += count of domain and S += count of domain
        unshared_occurrences = []

        try:
            unshared_occurrences = BGCs[A][unshared_domain]
        except KeyError:
            unshared_occurrences = BGCs[B][unshared_domain]
            
        # don't look at domain version, hence the split
        if unshared_domain.split(".")[0] in anchor_domains:
            domain_difference_anchor += len(unshared_occurrences)
        else:
            domain_difference += len(unshared_occurrences)
        
    S = domain_difference # can be done because it's the first use of these
    S_anchor = domain_difference_anchor
        
    # Cases 2 and 3 (now merged)
    missing_aligned_domain_files = []
    for shared_domain in intersect:
        specific_domain_list_A = BGCs[A][shared_domain]
        specific_domain_list_B = BGCs[B][shared_domain]
        
        num_copies_a = A_domain_sequence_slice_top[shared_domain] - A_domain_sequence_slice_bottom[shared_domain]
        num_copies_b = B_domain_sequence_slice_top[shared_domain] - B_domain_sequence_slice_bottom[shared_domain]
        
        temp_domain_fastas.clear()
        
        accumulated_distance = 0
            
        # Fill distance matrix between domain's A and B versions
        DistanceMatrix = [[1 for col in range(num_copies_b)] for row in range(num_copies_a)]
        
        for domsa in range(num_copies_a):
            for domsb in range(num_copies_b):
                sequence_tag_a = specific_domain_list_A[domsa + A_domain_sequence_slice_bottom[shared_domain]]
                sequence_tag_b = specific_domain_list_B[domsb + B_domain_sequence_slice_bottom[shared_domain]]
                
                seq_length = 0
                matches = 0
                gaps = 0
                
                try:
                    aligned_seqA = AlignedDomainSequences[sequence_tag_a]
                    aligned_seqB = AlignedDomainSequences[sequence_tag_b]
                    
                except KeyError:
                    # For some reason we don't have the multiple alignment files. 
                    # Try manual alignment
                    if shared_domain not in missing_aligned_domain_files and verbose:
                        # this will print everytime an unfound <domain>.algn is not found for every
                        # distance calculation (but at least, not for every domain pair!)
                        print("  Warning: " + shared_domain + ".algn not found. Trying pairwise alignment...")
                        missing_aligned_domain_files.append(shared_domain)
                    
                    try:
                        unaligned_seqA = temp_domain_fastas[sequence_tag_a]
                        unaligned_seqB = temp_domain_fastas[sequence_tag_b]
                    except KeyError:
                        # parse the file for the first time and load all the sequences
                        with open(os.path.join(domains_folder, shared_domain + ".fasta"),"r") as domain_fasta_handle:
                            temp_domain_fastas = fasta_parser(domain_fasta_handle)
                        
                        unaligned_seqA = temp_domain_fastas[sequence_tag_a]
                        unaligned_seqB = temp_domain_fastas[sequence_tag_b]
                        
                    # gap_open = -15
                    # gap_extend = -6.67. These parameters were set up by Emzo
                    alignScore = pairwise2.align.globalds(unaligned_seqA, unaligned_seqB, scoring_matrix, -15, -6.67, one_alignment_only=True)
                    bestAlignment = alignScore[0]
                    aligned_seqA = bestAlignment[0]
                    aligned_seqB = bestAlignment[1]
                    
                    
                # - Calculate aligned domain sequences similarity -
                # Sequences *should* be of the same length unless something went
                # wrong elsewhere
                if len(aligned_seqA) != len(aligned_seqB):
                    print("\tWARNING: mismatch in sequences' lengths while calculating sequence identity (" + shared_domain + ")")
                    print("\t  Specific domain 1: " + aligned_seqA + " len: " + str(len(aligned_seqA)))
                    print("\t  Specific domain 2: " + aligned_seqB + " len: " + str(len(aligned_seqB)))
                    seq_length = min(len(aligned_seqA), len(aligned_seqB))
                else:
                    seq_length = len(aligned_seqA)
                    
                for position in range(seq_length):
                    if aligned_seqA[position] == aligned_seqB[position]:
                        if aligned_seqA[position] != "-":
                            matches += 1
                        else:
                            gaps += 1
                            
                DistanceMatrix[domsa][domsb] = 1 - ( float(matches)/float(seq_length-gaps) )
                
        #print(shared_domain)
        #for row in DistanceMatrix:
            #print("\t".join(map(str,row)))
        #print("")
        #Only use the best scoring pairs
        Hungarian = Munkres()
        #print "DistanceMatrix", DistanceMatrix
        BestIndexes = Hungarian.compute(DistanceMatrix)
        #print "BestIndexes", BestIndexes
        accumulated_distance = sum([DistanceMatrix[bi[0]][bi[1]] for bi in BestIndexes])
        #print "accumulated_distance", accumulated_distance
        
        # the difference in number of domains accounts for the "lost" (or not duplicated) domains
        sum_seq_dist = (abs(num_copies_a-num_copies_b) + accumulated_distance)  #essentially 1-sim
        normalization_element = max(num_copies_a, num_copies_b)
            
        if shared_domain.split(".")[0] in anchor_domains:
            S_anchor += normalization_element
            domain_difference_anchor += sum_seq_dist
        else:
            S += normalization_element
            domain_difference += sum_seq_dist
        
        
    if S_anchor != 0 and S != 0:
        DDS_non_anchor = domain_difference / float(S)
        DDS_anchor = domain_difference_anchor / float(S_anchor)
        
        # Calculate proper, proportional weight to each kind of domain
        non_anchor_prct = S / float(S + S_anchor)
        anchor_prct = S_anchor / float(S + S_anchor)
        
        # boost anchor subcomponent and re-normalize
        non_anchor_weight = non_anchor_prct / (anchor_prct*anchorboost + non_anchor_prct)
        anchor_weight = anchor_prct*anchorboost / (anchor_prct*anchorboost + non_anchor_prct)

        # Use anchorboost parameter to boost percieved rDDS_anchor
        DDS = (non_anchor_weight*DDS_non_anchor) + (anchor_weight*DDS_anchor)
        
    elif S_anchor == 0:
        DDS_non_anchor = domain_difference / float(S)
        DDS_anchor = 0.0
        
        DDS = DDS_non_anchor
        
    else: #only anchor domains were found
        DDS_non_anchor = 0.0
        DDS_anchor = domain_difference_anchor / float(S_anchor)
        
        DDS = DDS_anchor
 
    DDS = 1-DDS #transform into similarity
 

    # ADJACENCY INDEX
    # calculates the Tanimoto similarity of pairs of adjacent domains
    
    if len(A_domlist) < 2 or len(B_domlist) < 2:
        AI = 0.0
    else:
        setA_pairs = set()
        for l in range(len(A_domlist)-1):
            setA_pairs.add(tuple(sorted([A_domlist[l],A_domlist[l+1]])))
        
        setB_pairs = set()
        for l in range(len(B_domlist)-1):
            setB_pairs.add(tuple(sorted([B_domlist[l],B_domlist[l+1]])))

        # same treatment as in Jaccard
        AI = float(len(setA_pairs.intersection(setB_pairs))) / float(len(setA_pairs.union(setB_pairs)))

    
    # GK INDEX
    #  calculate the Goodman-Kruskal gamma index
    #Ar = [item for item in A_domlist]
    #Ar.reverse()
    #GK = max([calculate_GK(A_domlist, B_domlist, nbhood), calculate_GK(Ar, B_domlist, nbhood)])
    
    Distance = 1 - (Jaccardw * Jaccard) - (DDSw * DDS) - (AIw * AI)
    
    # This could happen due to numerical innacuracies
    if Distance < 0.0:
        if Distance < -0.000001: # this definitely is something else...
            print("Negative distance detected!")
            print(Distance)
            print(A + " - " + B)
            print("J: " + str(Jaccard) + "\tDDS: " + str(DDS) + "\tAI: " + str(AI))
            print("Jw: " + str(Jaccardw) + "\tDDSw: " + str(DDSw) + "\tAIw: " + str(AIw))
        Distance = 0.0
        
    return Distance, Jaccard, DDS, AI, DDS_non_anchor, DDS_anchor, S, S_anchor


"""
*FFT-NS-i (iterative refinement method; two cycles only):
mafft --retree 2 --maxiterate 2 input [> output]
fftnsi input [> output]
*FFT-NS-i (iterative refinement method; max. 1000 iterations):
mafft --retree 2 --maxiterate 1000 input [> output]
*FFT-NS-2 (fast; progressive method):
mafft --retree 2 --maxiterate 0 input [> output]
fftns input [> output]
*FFT-NS-1 (very fast; recommended for >2000 sequences; progressive method with a rough guide tree):
mafft --retree 1 --maxiterate 0 input [> output]
*NW-NS-i (iterative refinement method without FFT approximation; two cycles only):
mafft --retree 2 --maxiterate 2 --nofft input [> output]
nwnsi input [> output]
*NW-NS-2 (fast; progressive method without the FFT approximation):
mafft --retree 2 --maxiterate 0 --nofft input [> output]
nwns input [> output]
*NW-NS-PartTree-1 (recommended for ~10,000 to ~50,000 sequences; progressive method with the PartTree algorithm):
mafft --retree 1 --maxiterate 0 --nofft --parttree input [> output]

With FFT NS 1, a distance matrix is first generated using the 6 tuple score between each pair of sequences both sequences
are scanned from the start for matching 6 tuples, and when a match is found the score is incremented and scanning continues
from the next residue [4]. A guide tree is then constructed by clustering according to these distances, and the sequences 
are then aligned using the branching order of the guide tree. With FFT NS 2, the alignment produced by the FFT NS 1 method
is used to regenerate the distance matrix and the guide tree, and then do a second progressive alignment. In this paper,
FFT NS 1 will be specified whenever distance measures are needed. If no distance measures are required, the default 
FFTNS2 method will be used. 
"""
@timeit
def run_mafft(al_method, maxit, cores, mafft_pars, domain):
    """Runs mafft program with the provided parameters.
    The specific parameters used to run mafft with are actually very important for the final result.
    Using mafft with the most progressive parameters does indeed affect the quality of the distance.
    It is better to just use the domain information for the distance if more computationally intensive options
    for mafft cannot be used. Setting maxiterate to anything higher than 10 did not make a difference in accuracy in the nrps testset"""
    
    alignment_file = domain + ".algn"
    
    
    mafft_cmd_list = []
    mafft_cmd_list.append("mafft") 
    #mafft_cmd_list.append("--distout") #distout will save the distance matrix in a ".hat2" file
    mafft_cmd_list.append("--quiet")
    mafft_cmd_list.append(al_method)
    if maxit != 0:
        mafft_cmd_list.append("--maxiterate " + str(maxit))
        
    mafft_cmd_list.append("--thread")
    mafft_cmd_list.append(str(cores))
    
    if mafft_pars != "":
        mafft_cmd_list.append(mafft_pars)
        
    mafft_cmd_list.append(str(domain) + ".fasta")
    mafft_cmd_list.append(">")
    mafft_cmd_list.append(str(alignment_file))
    
    mafft_cmd = " ".join(mafft_cmd_list)
    
    if verbose:
        print("   " + mafft_cmd)
    subprocess.check_output(mafft_cmd, shell=True)


def launch_hmmalign(cores, domains):
    """
    Launches instances of hmmalign with multiprocessing.
    Note that the domains parameter contains the .fasta extension
    """
    pool = Pool(cores, maxtasksperchild=32)
    pool.map(run_hmmalign, domains)
    pool.close()
    pool.join()
    
def run_hmmalign(domain):
    #domain already contains the full path, with the file extension
    domain_base = domain.split(os.sep)[-1][:-6]
    hmmfetch_pars = ["hmmfetch", os.path.join(pfam_dir,"Pfam-A.hmm.h3m"), domain_base]
    proc_hmmfetch = subprocess.Popen(hmmfetch_pars, stdout=subprocess.PIPE, shell=False)
    
    hmmalign_pars = ["hmmalign", "-o", domain.replace(".fasta",".stk"), "-", domain]
    proc_hmmalign = subprocess.Popen(hmmalign_pars, stdin=proc_hmmfetch.stdout, stdout=subprocess.PIPE, shell=False)
    
    proc_hmmfetch.stdout.close()
    proc_hmmalign.communicate()[0]
    proc_hmmfetch.wait()
    
    if verbose:
        print(" ".join(hmmfetch_pars) + " | " + " ".join(hmmalign_pars))
    
    SeqIO.convert(domain[:-6]+".stk", "stockholm", domain[:-6]+".algn", "fasta")
    

def generateFasta(gbkfilePath, outputdir):
    ## first parse the genbankfile and generate the fasta file for input into hmmscan ##
    outputbase  = gbkfilePath.split(os.sep)[-1].replace(".gbk","")
    if verbose:
        print "   Generating fasta for: ", outputbase
    outputfile = os.path.join(outputdir, outputbase+'.fasta')

    records = list(SeqIO.parse(gbkfilePath, "genbank"))
    cds_ctr = 0
    fasta_data = []
    
    for record in records:
        CDS_List = (feature for feature in record.features if feature.type == 'CDS')

        # parse through the CDS lists to make the fasta file for hmmscan, if translation isn't available attempt manual translation
        for CDS in CDS_List:
            cds_ctr += 1
            
            gene_id = ""
            if "gene" in CDS.qualifiers:
                gene_id = CDS.qualifiers.get('gene',"")[0]
                
            protein_id = ""
            if "protein_id" in CDS.qualifiers:
                protein_id = CDS.qualifiers.get('protein_id',"")[0]
            
            # nofuzzy_start/nofuzzy_end are obsolete
            # http://biopython.org/DIST/docs/api/Bio.SeqFeature.FeatureLocation-class.html#nofuzzy_start
            gene_start = max(0, int(CDS.location.start))
            gene_end = max(0, int(CDS.location.end))
            direction = CDS.location.strand
            
            if direction == 1:
                strand = '+'
            else:
                strand = '-'

            if 'translation' in CDS.qualifiers.keys():
                prot_seq = CDS.qualifiers['translation'][0]
            # If translation isn't available translate manually, this will take longer
            else:
                nt_seq = CDS.location.extract(record.seq)
                
                # If we know sequence is an ORF (like all CDSs), codon table can be
                #  used to correctly translate alternative start codons.
                #  see http://biopython.org/DIST/docs/tutorial/Tutorial.html#htoc25
                # If the sequence has a fuzzy start/end, it might not be complete,
                # (therefore it might not be the true start codon)
                # However, in this case, if 'translation' not availabe, assume 
                #  this is just a random sequence 
                complete_cds = False 
                
                # More about fuzzy positions
                # http://biopython.org/DIST/docs/tutorial/Tutorial.html#htoc39
                fuzzy_start = False 
                if str(CDS.location.start)[0] in "<>":
                    complete_cds = False
                    fuzzy_start = True
                    
                fuzzy_end = False
                if str(CDS.location.end)[0] in "<>":
                    fuzzy_end = True
                
                #for protein sequence if it is at the start of the entry assume 
                # that end of sequence is in frame and trim from the beginning
                #if it is at the end of the genbank entry assume that the start 
                # of the sequence is in frame
                reminder = len(nt_seq)%3
                if reminder > 0:
                    if fuzzy_start and fuzzy_end:
                        print("Warning, CDS (" + outputbase + ", " + CDS.qualifiers.get('locus_tag',"")[0] + ") has fuzzy start and end positions, and a sequence length not multiple of three. Skipping")
                        break
                    
                    if fuzzy_start:
                        if reminder == 1:
                            nt_seq = nt_seq[1:]
                        else:
                            nt_seq = nt_seq[2:]
                    # fuzzy end
                    else:
                        #same logic reverse direction
                        if reminder == 1:
                            nt_seq = nt_seq[:-1]
                        else:
                            nt_seq = nt_seq[:-2]
                
                # The Genetic Codes: www.ncbi.nlm.nih.gov/Taxonomy/Utils/wprintgc.cgi
                if "transl_table" in CDS.qualifiers.keys():
                    CDStable = CDS.qualifiers.get("transl_table", "")[0]
                    prot_seq = str(nt_seq.translate(table=CDStable, to_stop=True, cds=complete_cds))
                else:
                    prot_seq = str(nt_seq.translate(to_stop=True, cds=complete_cds))
                    
            fasta_header = outputbase + "_ORF" + str(cds_ctr)+ ":gid:" + str(gene_id) + ":pid:" + str(protein_id) + ":loc:" + str(gene_start) + ":" + str(gene_end) + ":strand:" + strand
            fasta_header = fasta_header.replace(">","") #the coordinates might contain larger than signs, tools upstream don't like this
            fasta_header = ">"+(fasta_header.replace(" ", "")) #the domtable output format (hmmscan) uses spaces as a delimiter, so these cannot be present in the fasta header
            fasta_data.append((fasta_header, prot_seq))
    
    # write fasta file
    with open(outputfile,'w') as fastaHandle:
        for header_sequence in fasta_data:
            fastaHandle.write('%s\n' % header_sequence[0])
            fastaHandle.write('%s\n' % header_sequence[1])

    return outputfile

def runHmmScan(fastaPath, hmmPath, outputdir, verbose):
    ## will run hmmscan command on a fasta file with a single core and generate a domtable file
    hmmFile = os.path.join(hmmPath,"Pfam-A.hmm")
    if os.path.isfile(fastaPath):
        name = fastaPath.split(os.sep)[-1].replace(".fasta","")
        outputName = os.path.join(outputdir, name+".domtable")
        
        hmmscan_cmd = "hmmscan --cpu 0 --domtblout %s --cut_tc %s %s" % (outputName,hmmFile,fastaPath)
        if verbose == True:
            print("   " + hmmscan_cmd)
        subprocess.check_output(hmmscan_cmd, shell=True)

    else:
        sys.exit("Error running hmmscan: Fasta file " + fastaPath + " doesn't exist")

def parseHmmScan(hmmscanResults, pfd_folder, pfs_folder, overlapCutoff):
    outputbase = hmmscanResults.split(os.sep)[-1].replace(".domtable", "")
    # try to read the domtable file to find out if this gbk has domains. Domains need to be parsed into fastas anyway.
    if os.path.isfile(hmmscanResults):
        pfd_matrix = domtable_parser(outputbase, hmmscanResults)
        num_domains = len(pfd_matrix) # these might still be overlapped, but we need at least 1

        if num_domains > 0:
            print("  Processing domtable file: " + outputbase)

            # check_overlap also sorts the filtered_matrix results
            filtered_matrix, domains = check_overlap(pfd_matrix,overlapCutoff)  #removes overlapping domains, and keeps the highest scoring domain
            
            # Save list of domains per BGC
            pfsoutput = os.path.join(pfs_folder, outputbase + ".pfs")
            with open(pfsoutput, 'wb') as pfs_handle:
                pfs_handle.write(" ".join(domains))
            
            # Save more complete information of each domain per BGC
            pfdoutput = os.path.join(pfd_folder, outputbase + ".pfd")
            with open(pfdoutput,'wb') as pfd_handle:
                write_pfd(pfd_handle, filtered_matrix)
        else:
            # there aren't any domains in this BGC
            # delete from all data structures
            print("  No domains where found in " + outputbase + ".domtable. Removing it from further analysis")
            info = genbankDict.get(outputbase)
            clusters.remove(outputbase)
            baseNames.remove(outputbase)
            gbk_files.remove(info[0])
            for sample in info[1]:
                sampleDict[sample].remove(outputbase)
            del genbankDict[outputbase]
            
    else:
        sys.exit("Error: hmmscan file " + outputbase + " was not found! (parseHmmScan)")

    return("")

def clusterJson(outputFile,matrix,cutoff=0.99,damping=0.8):
    ## generate similarity matrix from distance score - any distance higher than the distance cutoff will result in a similarity score of 0
    bgcs = set()
    simDict = {}
    # Doing this so it only has to go through the matrix once
    for row in matrix:
        gc1 = row[0]
        gc2 = row[1]
        distance = row[3]
        bgcs.add(gc1)
        bgcs.add(gc2)
        if distance <= cutoff:
            similarity = 1 - distance
        else:
            similarity = 0
        gcSimilarities = simDict.setdefault(gc1,{})
        gcSimilarities[gc2] = similarity
    # preserve order
    bgcs = sorted(list(bgcs))
    for bgc in bgcs:
        if bgc in simDict.keys():
            simDict[bgc][bgc] = 1
        else:
            simDict[bgc] = {bgc:1}

    triUdistMatrix = np.array([[simDict[bgc2].get(bgc1,0) for bgc1 in bgcs] for bgc2 in bgcs])
    symDistMatrix = triUdistMatrix + triUdistMatrix.T - np.diag(triUdistMatrix.diagonal())
    labels = AffinityPropagation(damping=damping, max_iter=500,
                                 preference=None,affinity='precomputed').fit_predict(symDistMatrix)
    numBGCs = len(bgcs)
    bs_distances = [[float('%.3f' % sim) for sim in triUdistMatrix[idx,idx:numBGCs]] for idx in xrange(numBGCs)]
    bs_data = [{"id":clusterNames[int(bgc)]} for bgc in bgcs]
    familiesDict = {}
    for idx,label in enumerate(labels):
        members = familiesDict.setdefault(label,[])
        members.append(idx)
        familiesDict[label] = members
    bs_families = [{'id':'FAM_%.3d' % family,'members':members} for family,members in familiesDict.iteritems()]
    with open(outputFile,'w') as outfile:
        outfile.write('var bs_distances=%s\n' % str(bs_distances))
        outfile.write('var bs_data=%s\n' % str(bs_data))
        outfile.write('var bs_families=%s' % str(bs_families))
    return

class FloatRange(object):
    def __init__(self, start, end):
        self.start = start
        self.end = end
    def __eq__(self, other):
        return self.start <= other <= self.end

def CMD_parser():
    parser = OptionParser()
    
<<<<<<< HEAD
    parser.add_argument("-o", "--outputdir", dest="outputdir", default="", required=True,
=======
    parser.add_option("-o", "--outputdir", dest="outputdir", default="",
>>>>>>> 4adc1e3d
                      help="Output directory, this will contain your pfd, pfs, network and hmmscan output files.")
    parser.add_option("-i", "--inputdir", dest="inputdir", default=os.path.dirname(os.path.realpath(__file__)),
                      help="Input directory of gbk files, if left empty, all gbk files in current and lower directories will be used.")
    parser.add_option("-c", "--cores", dest="cores", default=cpu_count(),
                      help="Set the amount of cores the script may use (default: use all available cores)")
    parser.add_option("-v", "--verbose", dest="verbose", action="store_true", default=False,
                      help="Prints more detailed information. Toggle to true.")
    parser.add_option("--include_disc_nodes", dest="include_disc_nodes", action="store_true", default=False,
                      help="Include nodes that have no edges to other nodes from the network. Toggle to activate.")
    parser.add_option("-d", "--domain_overlap_cutoff", dest="domain_overlap_cutoff", default=0.1,
                      help="Specify at which overlap percentage domains are considered to overlap.")
    parser.add_option("-m", "--min_bgc_size", dest="min_bgc_size", default=0,
                      help="Provide the minimum size of a BGC to be included in the analysis. Default is 0 base pairs")
    
    parser.add_option("-s", "--samples", dest="samples", action="store_true", default=False, help="Separate the input files into samples according to their containing folder within the input folder. Toggle to activate")
    
    parser.add_option("--no_all", dest="no_all", action="store_true", default=False, help="By default, BiG-SCAPE uses a single data set comprised of all input files available recursively within the input folder. Toggle to disactivate this behaviour (in that case, if the --samples parameter is not activated, BiG-SCAPE will not create any network file)")
    
    parser.add_option("--mix", dest="mix", action="store_true", default=False, help="By default, BiG-SCAPE separates analysis according to the BGC product (PKS Type I, NRPS, RiPPs, etc.) and will create network directories for each class. Toggle to include an analysis mixing all classes")
    
    parser.add_option("--no_classify", dest="no_classify", action="store_true", default=False, help="By default, BiG-SCAPE classifies the output files analysis based on the BGC product. Toggle to desactivate (in that case, if the --no_classify parameter is not activated, BiG-SCAPE will not create any network file).")
    
    parser.add_option("--banned_classes", dest="banned_classes", default="", help="A comma-separated list of classes that should NOT be included in the classification. Currently: PKSI, PKSother, NRPS, RiPPs, Saccharides, Terpene, PKS-NRP_Hybrids and Others. E.g. \"PKSother, PKS-NRP_Hybrids, Others\"")

    parser.add_option("--metagenomic", dest="metagenomic", action="store_true", default=False, help="Activate Metagenomic mode. BiG-SCAPE will change the logic in the distance calculation phase to try to align shorter, fragmented BGCs.")

<<<<<<< HEAD
    parser.add_argument("--no_classify", dest="no_classify", action="store_true", default=False, help="By default, BiG-SCAPE classifies the output files analysis based on the BGC product. Toggle to deactivate (in that case, if the --no_classify parameter is not activated, BiG-SCAPE will not create any network file).")
    
    parser.add_argument("--banned_classes", nargs='+', dest="banned_classes", default="", choices=["PKSI", "PKSother", "NRPS", "RiPPs", "Saccharides", "Terpene", "PKS-NRP_Hybrids", "Others"], help="Classes that should NOT be included in the classification. E.g. \"--banned_classes PKSI PKSOther\"")
=======
    parser.add_option("--hybrids", dest="hybrids", action="store_true", default=False, help="Toggle to also add PKS/NRPS Hybrids to the PKSI, PKSother and NRPS class analysis")
>>>>>>> 4adc1e3d

    parser.add_option("--pfam_dir", dest="pfam_dir",
                      default=os.path.dirname(os.path.realpath(__file__)), 
                      help="Location of hmmpress-processed Pfam files. Default is same location of BiG-SCAPE")
    parser.add_option("--anchorfile", dest="anchorfile", default="anchor_domains.txt",
                      help="Provide a custom name for the anchor domains file, default is anchor_domains.txt.")
    parser.add_option("--exclude_gbk_str", dest="exclude_gbk_str", default="",
                      help="If this string occurs in the gbk filename, this file will not be used for the analysis.")
    
    parser.add_option("--mafft_pars", dest="mafft_pars", default="",
                      help="Add single/multiple parameters for MAFFT specific enclosed by quotation marks e.g. \"--nofft --parttree\"")
    parser.add_option("--al_method", dest="al_method", default="--retree 2",
                      help="alignment method for MAFFT, if there's a space in the method's name, enclose by quotation marks. default: \"--retree 2\" corresponds to the FFT-NS-2 method")
    parser.add_option("--maxiterate", dest="maxit", default=1000,
                      help="Maxiterate parameter in MAFFT, default is 1000, corresponds to the FFT-NS-2 method")
    parser.add_option("--mafft_threads", dest="mafft_threads", default=0,
                      help="Set the number of threads in MAFFT, -1 sets the number of threads as the number of physical cores. Default: same as --cores parameter")
    parser.add_option("--use_hmmalign", dest="use_hmmalign", action="store_true", default=False, help="Use hmmalign instead of MAFFT for multiple alignment of domain sequences")
    
    parser.add_option("--force_hmmscan", dest="force_hmmscan", action="store_true", default=False, 
                      help="Force domain prediction using hmmscan even if BiG-SCAPE finds processed domtable files (e.g. to use a new version of PFAM).")
    parser.add_option("--skip_hmmscan", dest="skip_hmmscan", action="store_true", default=False,
                      help="When skipping hmmscan, the GBK files should be available, and the domain tables need to be in the output folder.")
    parser.add_option("--skip_ma", dest="skip_ma", action="store_true", default=False, 
                      help="Skip Multiple Alignment of domains' sequences.")
    parser.add_option("--skip_all", dest="skip_all", action="store_true",
                      default = False, help = "Only generate new network files. ")
<<<<<<< HEAD
    parser.add_argument("--cutoffs", dest="cutoffs", nargs="+", default="1", type=float, choices=[FloatRange(0.0, 1.0)],
=======
    parser.add_option("--cutoffs", dest="cutoffs", default="1",
>>>>>>> 4adc1e3d
                      help="Generate networks using multiple raw distance cutoff values, example: \"0.1, 0.25, 0.5, 1.0\". Default: 1.0 (all distances are included)")

    (options, args) = parser.parse_args()
    return options, args


if __name__=="__main__":
    options, args = CMD_parser()
    
    if options.outputdir == "":
        print "please provide a name for an output folder using parameter -o or --outputdir"
        sys.exit(0)
    
    global anchor_domains
    if os.path.isfile(options.anchorfile):
        anchor_domains = get_anchor_domains(options.anchorfile)
    else:
        print("File with list of anchor domains not found")
        anchor_domains = []
    
    global bgc_class_weight
    global AlignedDomainSequences
    global DomainList
    global verbose
    global BGCs
    
    # contains the type of the final product of the BGC (as predicted by AntiSMASH), 
    # as well as the definition line from the BGC file. Used in the final network files.
    global output_folder

    global pfam_dir
    global timings_file
    global cores
    global metagenomic
    global clusterNames, bgcClassNames
    
    include_disc_nodes = options.include_disc_nodes
    
    cores = int(options.cores)
    
    options_all = not options.no_all
    options_samples = options.samples
    
    options_mix = options.mix
    options_classify = not options.no_classify
    metagenomic = options.metagenomic
    
    cutoff_list = options.cutoffs
    for c in cutoff_list:
        if c <= 0.0:
            cutoff_list.remove(c)
    if 1.0 not in cutoff_list:
        cutoff_list.append(1.0) # compulsory for re-runs
        print("Adding cutoff=1.0 case by default")
    
    output_folder = str(options.outputdir)
    
    pfam_dir = str(options.pfam_dir)
    h3f = os.path.join(pfam_dir, "Pfam-A.hmm.h3f")
    h3i = os.path.join(pfam_dir, "Pfam-A.hmm.h3i")
    h3m = os.path.join(pfam_dir, "Pfam-A.hmm.h3m")
    h3p = os.path.join(pfam_dir, "Pfam-A.hmm.h3p")
    if not (os.path.isfile(h3f) and os.path.isfile(h3i) and os.path.isfile(h3m) and os.path.isfile(h3p)):
        print("One or more of the necessary Pfam files (.h3f, .h3i, .h3m, .h3p) were not found")
        if os.path.isfile(os.path.join(pfam_dir, "Pfam-A.hmm")):
            print("Please use hmmpress with Pfam-A.hmm")
        else:
            print("Please download the latest Pfam-A.hmm file from http://pfam.xfam.org/")
            print("Then use hmmpress on it, and use the --pfam_dir parameter to point to the location of the files")
        sys.exit()
    
    if options.mafft_threads == 0:
        options.mafft_threads = options.cores
    else:
        options.mafft_threads = int(options.mafft_threads)
                    
    verbose = options.verbose
    
    networks_folder_all = "networks_all"
    networks_folder_samples = "networks_samples"
    
    if options.skip_all:
        if options.skip_hmmscan or options.skip_ma:
            print("Overriding --skip_hmmscan/--skip_ma with --skip_all parameter")
            options.skip_hmmscan = False
            options.skip_ma = False
    
    time1 = time.time()
    print("\n   - - Obtaining input files - -")
    
    # Make the following available for possibly deleting entries within parseHmmScan
    global genbankDict, gbk_files, sampleDict, clusters, baseNames
    
    # genbankDict: {cluster_name:[genbank_path_to_1st_instance,[sample_1,sample_2,...]]}
    group_dct = {} # also 
    genbankDict = get_gbk_files(options.inputdir, int(options.min_bgc_size), options.exclude_gbk_str, group_dct)

    # clusters and sampleDict contain the necessary structure for all-vs-all and sample analysis
    clusters = genbankDict.keys()
    
    sampleDict = {} # {sampleName:set(bgc1,bgc2,...)}
    gbk_files = [] # raw list of gbk file locations
    for (cluster, (path, clusterSample)) in genbankDict.iteritems():
        gbk_files.append(path)
        for sample in clusterSample:
            clustersInSample = sampleDict.get(sample, set())
            clustersInSample.add(cluster)
            sampleDict[sample] = clustersInSample

    
    print("\nCreating output directories")
    
    domtable_folder = os.path.join(output_folder, "domtable")
    bgc_fasta_folder = os.path.join(output_folder, "fasta")
    pfs_folder = os.path.join(output_folder, "pfs")
    pfd_folder = os.path.join(output_folder, "pfd")    
    domains_folder = os.path.join(output_folder, "domains")
    
    create_directory(output_folder, "Output", False)
    write_parameters(output_folder, options)
    
    create_directory(domtable_folder, "Domtable", False)
    create_directory(domains_folder, "Domains", False)
    create_directory(bgc_fasta_folder, "BGC fastas", False)
    create_directory(pfs_folder, "pfs", False)
    create_directory(pfd_folder, "pfd", False)
    

    print("\nTrying threading on %i cores" % cores)
    
    #open the file that will contain the timed functions
    timings_file = open(os.path.join(output_folder, "runtimes.txt"), 'w') 
    
    """BGCs -- 
    dictionary of this structure:
    BGCs = {'cluster_name_x': { 'general_domain_name_x' : ['specific_domain_name_1',
     'specific_domain_name_2'] } }
    - cluster_name_x: cluster name (can be anything)
    - general_domain_name_x: PFAM ID, for example 'PF00550'
    - specific_domain_name_x: ID of a specific domain that will allow to you to map it to names in DMS unequivocally
     (for example, 'PF00550_start_end', where start and end are genomic positions)."""     
    BGCs = {} #will contain the BGCs
    
    
    # Weights in the format J, DDS, AI, anchorboost
    # Generated with optimization results 2016-12-05. 
    # Used the basic list of 4 anchor domains.
    bgc_class_weight = {}
    bgc_class_weight["PKSI"] = (0.22, 0.76, 0.02, 1.0)
    bgc_class_weight["PKSother"] = (0.0, 0.32, 0.68, 4.0)
    bgc_class_weight["NRPS"] = (0.0, 1.0, 0.0, 4.0)
    bgc_class_weight["RiPPs"] = (0.28, 0.71, 0.01, 1.0)
    bgc_class_weight["Saccharides"] = (0.0, 0.0, 1.0, 1.0)
    bgc_class_weight["Terpene"] = (0.2, 0.75, 0.05, 2.0)
    bgc_class_weight["PKS-NRP_Hybrids"] = (0.0, 0.78, 0.22, 1.0)
    bgc_class_weight["Others"] = (0.01, 0.97, 0.02, 4.0)
    
    #define which classes will be analyzed (if in the options_classify mode)
    valid_classes = set()
    for key in bgc_class_weight:
        valid_classes.add(key.lower())
    user_banned_classes = set([a.strip().lower() for a in options.banned_classes])
    valid_classes = valid_classes - user_banned_classes

    bgc_class_weight["mix"] = (0.2, 0.75, 0.05, 2.0) # default when not separating in classes
    BGC_classes = defaultdict(list)
    # mix class will always be the last element of the tuple
    bgcClassNames = tuple(sorted(list(bgc_class_weight)) + ["mix"])
    assert bgcClassNames[-1] == 'mix'

    bgcClassName2idx = dict(zip(bgcClassNames,range(len(bgcClassNames))))

    AlignedDomainSequences = {} # Key: specific domain sequence label. Item: aligned sequence
    DomainList = {} # Key: BGC. Item: ordered list of domains
    
    # to avoid multiple alignment if there's only 1 seq. representing a particular domain
    sequences_per_domain = {}
    
    print("\n\n   - - Processing input files - -")
    
    # These will be used to track if we drop files in processing
    genbankFileLocations = set(gbk_files)
    baseNames = set(clusters)

    ### Step 1: Generate Fasta Files
    print "\nParsing genbank files to generate fasta files for hmmscan"

    # filter through task list to avoid unecessary computation: 
    #  If the corresponding fasta file from every genbank exists, skip it
    alreadyDone = set()
    for genbank in genbankFileLocations:
        outputbase = genbank.split(os.sep)[-1].replace(".gbk","")
        outputfile = os.path.join(bgc_fasta_folder,outputbase + '.fasta')
        if os.path.isfile(outputfile) and os.path.getsize(outputfile) > 0:
            alreadyDone.add(genbank)

    if len(genbankFileLocations - alreadyDone) == 0:
        print(" All GenBank files had already been processed")
    elif len(alreadyDone) > 0:
        if len(genbankFileLocations - alreadyDone) < 20:
            print " Warning: The following NEW input file(s) will be processed: %s" % ", ".join(x.split(os.sep)[-1].replace(".gbk","") for x in genbankFileLocations - alreadyDone)
        else:
            print(" Warning: " + str(len(genbankFileLocations-alreadyDone)) + " new files will be processed")
    else:
        print(" Processing " + str(len(genbankFileLocations)) + " files")

    # Generate Pool of workers
    pool = Pool(cores,maxtasksperchild=32)
    for genbankFile in (genbankFileLocations - alreadyDone):
        pool.apply_async(generateFasta,args =(genbankFile,bgc_fasta_folder))
    pool.close()
    pool.join()

    print " Finished generating fasta files."

    ### Step 2: Run hmmscan
    print("\nPredicting domains using hmmscan")
    
    # All available fasta files (could be more than it should if reusing output folder)
    allFastaFiles = set(glob(os.path.join(bgc_fasta_folder,"*.fasta")))
    
    # fastaFiles: all the fasta files that should be there 
    # (i.e. correspond to the input files)
    fastaFiles = set()
    for name in baseNames:
        fastaFiles.add(os.path.join(bgc_fasta_folder, name+".fasta"))
    
    # fastaBases: the actual fasta files we have that correspond to the input
    fastaBases = allFastaFiles.intersection(fastaFiles)
    
    # Verify that all input files had their fasta sequences extracted
    if len(fastaFiles - fastaBases) > 0:
        sys.exit("Error! The following files did NOT have their fasta sequences extracted: " + ", ".join(fastaFiles - fastaBases))
    
    # Make a list of all fasta files that need to be processed
    # (i.e., they don't yet have a corresponding .domtable)
    if options.force_hmmscan:
        # process all files, regardless of whether they already existed
        task_set = fastaFiles
        print(" Forcing domain prediction on ALL fasta files (--force_hmmscan)")
    else:
        # find already processed files
        alreadyDone = set()
        for fasta in fastaFiles:
            outputbase  = fasta.split(os.sep)[-1].replace(".fasta","")
            outputfile = os.path.join(domtable_folder,outputbase + '.domtable')
            if os.path.isfile(outputfile) and os.path.getsize(outputfile) > 0:
                alreadyDone.add(fasta)
            
        if len(fastaFiles - alreadyDone) == 0:
            print(" All fasta files had already been processed")
        elif len(alreadyDone) > 0:
            if len(fastaFiles-alreadyDone) < 20:
                print " Warning! The following NEW fasta file(s) will be processed: %s" % ", ".join(x.split(os.sep)[-1].replace(".fasta","") for x in fastaFiles - alreadyDone)
            else:
                print(" Warning: " + str(len(fastaFiles-alreadyDone)) + " NEW fasta files will be processed")
        else:
            print(" Predicting domains for " + str(len(fastaFiles)) + " fasta files")

        task_set = fastaFiles - alreadyDone
        
    pool = Pool(cores,maxtasksperchild=1)
    for fastaFile in task_set:
        pool.apply_async(runHmmScan,args=(fastaFile, pfam_dir, domtable_folder, verbose))
    pool.close()
    pool.join()

    print " Finished generating domtable files."


    ### Step 3: Parse hmmscan domtable results and generate pfs and pfd files
    print("\nParsing hmmscan domtable files")
    
    # All available domtable files
    allDomtableFiles = set(glob(os.path.join(domtable_folder,"*.domtable")))
    
    # domtableFiles: all domtable files corresponding to the input files
    domtableFiles = set()
    for name in baseNames:
        domtableFiles.add(os.path.join(domtable_folder, name+".domtable"))
    
    # domtableBases: the actual set of input files with coresponding domtable files
    domtableBases = allDomtableFiles.intersection(domtableFiles)
    
    # Verify that all input files have a corresponding domtable file
    if len(domtableFiles - domtableBases) > 0:
        sys.exit("Error! The following files did NOT have their domains predicted: " + ", ".join(domtableFiles - domtableBases))
    
    # find already processed files (assuming that if the pfd file exists, the pfs should too)
    alreadyDone = set()
    if not options.force_hmmscan:
        for domtable in domtableFiles:
            outputbase = domtable.split(os.sep)[-1].replace(".domtable","")
            outputfile = os.path.join(pfd_folder, outputbase + '.pfd')
            if os.path.isfile(outputfile) and os.path.getsize(outputfile) > 0:
                alreadyDone.add(domtable)
                
    if len(domtableFiles - alreadyDone) == 0: # Re-run
        print(" All domtable files had already been processed")
    elif len(alreadyDone) > 0: # Incomplete run
        if len(domtableFiles-alreadyDone) < 20:
            print " Warning! The following domtable files had not been processed: %s" % ", ".join(x.split(os.sep)[-1].replace(".domtable","") for x in domtableFiles - alreadyDone)
        else:
            print(" Warning: " + str(len(domtableFiles-alreadyDone)) + " domtable files will be processed")
    else: # First run
        print(" Processing " + str(len(domtableFiles)) + " domtable files")

    # If using the multiprocessing version and outputbase doesn't have any
    #  predicted domains, it's not as easy to remove if from the analysis
    #  (probably because parseHmmScan only has a copy of clusters et al?)
    # Using serialized version for now. Probably doesn't have too bad an impact
    #pool = Pool(cores,maxtasksperchild=32)
    for domtableFile in domtableFiles - alreadyDone:
        parseHmmScan(domtableFile, pfd_folder, pfs_folder, options.domain_overlap_cutoff)
        #pool.apply_async(parseHmmScan, args=(domtableFile,output_folder,options.domain_overlap_cutoff))
    #pool.close()
    #pool.join()
    
    # If number of pfd files did not change, no new sequences were added to the 
    #  domain fastas and we could try to resume the multiple alignment phase
    # baseNames have been pruned of BGCs with no domains that might've been added temporarily
    try_MA_resume = False
    if len(baseNames - set(pfd.split(os.sep)[-1][:-9] for pfd in alreadyDone)) == 0:
        try_MA_resume = True
    else:
        # new sequences will be added to the domain fasta files. Clean domains folder
        for thing in os.listdir(domains_folder):
            os.remove(os.path.join(domains_folder,thing))

    print " Finished generating generating pfs and pfd files."


    ### Step 4: Parse the pfs, pfd files to generate BGC dictionary, clusters, and clusters per sample objects
    print("\nProcessing domains sequence files")
    
    # All available pfd files
    allPfdFiles = set(glob(os.path.join(pfd_folder,"*.pfd")))
    
    # pfdFiles: all pfd files corresponding to the input files
    # (some input files could've been removed due to not having predicted domains)
    pfdFiles = set()
    for name in baseNames:
        pfdFiles.add(os.path.join(pfd_folder, name+".pfd"))
    
    # pfdBases: the actual set of input files that have pfd files
    pfdBases = allPfdFiles.intersection(pfdFiles)
    
    # verify previous step. 
    # All BGCs without predicted domains should no longer be in baseNames    
    if len(pfdFiles - pfdBases) > 0:
        sys.exit("Error! The following files did NOT have their domtable files processed: " + ", ".join(pfdFiles - pfdBases))

    if options.skip_ma:
        print(" Running with skip_ma parameter: Assuming that the domains folder has all the fasta files")
        print(" Only extracting BGC group from input file")
    else:
        print(" Adding sequences to corresponding domains file")
            
        for outputbase in baseNames:
            if verbose:
                print("   Processing: " + outputbase)

            pfdFile = os.path.join(pfd_folder, outputbase + ".pfd")
            filtered_matrix = [map(lambda x: x.strip(), line.split('\t')) for line in open(pfdFile)]

            # save each domain sequence from a single BGC in its corresponding file
            fasta_file = os.path.join(bgc_fasta_folder, outputbase + ".fasta")
            
            # only create domain fasta if the pfd content is different from original and 
            #  domains folder has been emptied. Else, if trying to resume alignment phase,
            #  domain fasta files will contain duplicate sequence labels
            if not try_MA_resume:
                with open(fasta_file, "r") as fasta_file_handle:
                    fasta_dict = fasta_parser(fasta_file_handle) # all fasta info from a BGC
                save_domain_seqs(filtered_matrix, fasta_dict, domains_folder, outputbase)

            BGCs[outputbase] = BGC_dic_gen(filtered_matrix)

    # Get the ordered list of domains
    print(" Reading the ordered list of domains from the pfs files")
    for outputbase in baseNames:
        pfsfile = os.path.join(pfs_folder, outputbase + ".pfs")
        if os.path.isfile(pfsfile):
            DomainList[outputbase] = get_domain_list(pfsfile)
        else:
            sys.exit(" Error: could not open " + outputbase + ".pfs")

    #Write or retrieve BGC dictionary
    if not options.skip_all:
        if options.skip_hmmscan or options.skip_ma:
            with open(os.path.join(output_folder, "BGCs.dict"), "r") as BGC_file:
                BGCs = pickle.load(BGC_file)
                BGC_file.close()
        else:
            with open(os.path.join(output_folder, "BGCs.dict"), "w") as BGC_file:
                pickle.dump(BGCs, BGC_file)
                BGC_file.close()
    
    
    print("\n\n   - - Calculating distance matrix - -")
   
    # Do multiple alignments if needed
    if not options.skip_ma:
        print("Performing multiple alignment of domain sequences")
        
        # obtain all fasta files with domain sequences
        fasta_domains = set(glob(os.path.join(domains_folder,"*.fasta")))
        
        # compare with .algn set of files. Maybe resuming is possible if
        # no new sequences were added
        if try_MA_resume:
            temp_aligned = set(glob(os.path.join(domains_folder, "*.algn")))
            
            if len(temp_aligned) > 0:
                print(" Found domain fasta files without corresponding alignments")
                
                for a in temp_aligned:
                    if os.path.getsize(a) > 0:
                        fasta_domains.remove(a[:-5]+".fasta")
            
            temp_aligned.clear()
        
        # Try to further reduce the set of domain fastas that need alignment
        sequence_tag_list = set()
        header_list = []
        fasta_domains_temp = fasta_domains.copy()
        for domain_file in fasta_domains_temp:
            domain_name = domain_file.split(os.sep)[-1].replace(".fasta", "")
            
            # fill fasta_dict...
            with open(domain_file, "r") as fasta_handle:
                header_list = get_fasta_keys(fasta_handle)
                
            # Get the BGC name from the sequence tag. The form of the tag is:
            # >BGCXXXXXXX_BGCXXXXXXX_ORF25:gid...
            sequence_tag_list = set(s.split("_ORF")[0] for s in header_list)

            # ...to find out how many sequences do we actually have
            if len(sequence_tag_list) == 1:
                # avoid multiple alignment if the domains all belong to the same BGC
                fasta_domains.remove(domain_file)
                if verbose:
                    print(" Skipping Multiple Alignment for " + domain_name + " (appears only in one BGC)")
        
        sequence_tag_list.clear()
        del header_list[:]
        
        fasta_domains_temp.clear()
            
        # Do the multiple alignment
        if len(fasta_domains) > 0:
            if options.use_hmmalign:
                print("\n Using hmmalign")
                launch_hmmalign(cores, fasta_domains)
                                        
            else:
                print("\n Using MAFFT")
                for domain in fasta_domains:
                    domain_name = domain[:-6]
                    # Multiple alignment of all domain sequences
                    run_mafft(options.al_method, options.maxit, options.mafft_threads, options.mafft_pars, domain_name)
    
            # verify all tasks were completed by checking existance of alignment files
            for domain in fasta_domains:
                if not os.path.isfile(domain[:-6]+".algn"):
                    print("   WARNING, " + domain[:-6] + ".algn could not be found (possible issue with aligner).")
                       
        else:
            print(" No domain fasta files found to align")
    
    
    # If there's something to analyze, load the aligned sequences
    if options_samples or options_all:
        print(" Trying to read domain alignments (*.algn files)")
        aligned_files_list = glob(os.path.join(domains_folder, "*.algn"))
        if len(aligned_files_list) == 0:
            sys.exit("No aligned sequences found in the domain folder (run without the --skip_ma parameter or point to the correct output folder)")
        for aligned_file in aligned_files_list:
            with open(aligned_file, "r") as aligned_file_handle:
                fasta_dict = fasta_parser(aligned_file_handle)
                for header in fasta_dict:
                    AlignedDomainSequences[header] = fasta_dict[header]

    clusterNames = tuple(sorted(list(clusters)))
    clusterNames2idx = dict(zip(clusterNames,range(len(clusterNames))))

    network_matrix_complete = []

    # Try to make default analysis using all files found inside the input folder
    if options_all:
        print("\nGenerating distance network files with ALL available input files")
    
        # create output directory
        create_directory(os.path.join(output_folder, networks_folder_all), "Networks_all", False)
    
        # Making network files mixing all classes
        if options_mix:
            print("\n Mixing all BGC classes")
            
            print("  Calculating all pairwise distances")
            pairs = set(map(tuple, map(sorted, combinations(range(len(clusterNames)), 2))))
            cluster_pairs = [(x, y, -1) for (x, y) in pairs]
            network_matrix_mix = generate_network(cluster_pairs, cores)
                
            print("  Writing output files")
            pathBase = os.path.join(output_folder, networks_folder_all, "all_mix")
            clusterJson(pathBase + '.json', network_matrix_mix)
            for cutoff in cutoff_list:
                path = "_c" + str(cutoff) + '.network'
                write_network_matrix(network_matrix_mix, cutoff, path, include_disc_nodes, clusterNames,group_dct)
                
            # free memory if we're not going to reuse this for samples
            # if not options_samples:
            #     network_matrix_mix.clear()
        
        # Making network files separating by BGC class
        if options_classify:
            print("\n Working for each BGC class")
            
            # reinitialize BGC_classes to make sure the bgc lists are empty
            BGC_classes = defaultdict(list)
        
            # Preparing gene cluster classes
            print("  Sorting the input BGCs\n")
            for clusterIdx,cluster in enumerate(clusterNames):
                product = group_dct[cluster][0]
                predicted_class = sort_bgc(product)
                if predicted_class.lower() in valid_classes:
                    BGC_classes[predicted_class].append(clusterIdx)
                
                # possibly add hybrids to 'pure' classes
                if options.hybrids and predicted_class == "PKS-NRP_Hybrids":
                    if "nrps" in valid_classes:
                        BGC_classes["NRPS"].append(clusterIdx)
                    if "t1pks" in product and "pksi" in valid_classes:
                        BGC_classes["PKSI"].append(clusterIdx)
                    if "t1pks" not in product and "pksother" in valid_classes:
                        BGC_classes["PKSother"].append(clusterIdx)

            # only make folders for the BGC_classes that are found
            for bgc_class in BGC_classes:
                folder_name = bgc_class
                if options.hybrids and bgc_class in ("PKSI", "PKSother", "NRPS"):
                    folder_name += "+hybrids"
                    
                print("\n  " + folder_name + " (" + str(len(BGC_classes[bgc_class])) + " BGCs)")
                
                # create output directory   
                create_directory(os.path.join(output_folder, networks_folder_all, folder_name), "  All - " + bgc_class, False)
                
                # Create an additional file with the final list of all clusters in the class
                path_list = os.path.join(output_folder, networks_folder_all, folder_name, "cluster_list_all_" + folder_name + ".txt")
                with open(path_list, "w") as list_file:
                    list_file.write("\n".join(clusterNames[idx] for idx in BGC_classes[bgc_class]))
                    
                if len(BGC_classes[bgc_class]) > 1:
                    print("   Calculating all pairwise distances")
                    pairs = set(map(tuple, map(sorted, combinations(BGC_classes[bgc_class], 2))))
                    cluster_pairs = [(x, y, bgcClassName2idx[bgc_class]) for (x, y) in pairs]
                    network_matrix = generate_network(cluster_pairs, cores)
                        
                    print("   Writing output files")
                    pathBase = os.path.join(output_folder, networks_folder_all, folder_name, "all" + folder_name)
                    clusterJson(pathBase + '.json', network_matrix)
                    for cutoff in cutoff_list:
                        path = pathBase + "_c" + str(cutoff) + '.network'
                        write_network_matrix(network_matrix, cutoff, path, include_disc_nodes,clusterNames, group_dct)
                        
                    # keep the data if we have to reuse it
                    if options_samples:
                        network_matrix_complete.append(network_matrix)

    # Try to make analysis for each sample
    if options_samples:
        network_matrix_sample = []
        
        if len(sampleDict) == 1 and options_all:
            print("\nNOT generating networks per sample (only one sample, covered in the all-vs-all case)")
        else:
            print("\nGenerating distance network files for each sample")
            
            # create output directory for all samples
            create_directory(os.path.join(output_folder, networks_folder_samples), "Samples", False)
            
            for sample, sampleClusters in sampleDict.iteritems():
                print("\n Sample: " + sample)
                if len(sampleClusters) == 1:
                    print(" Warning: Sample size = 1 detected. Not generating network for this sample (" + sample + ")")
                else:
                    # create output directory for this sample
                    create_directory(os.path.join(output_folder, networks_folder_samples, sample), " Samples - " + sample, False)
                        
                    # Making network files mixing all classes
                    if options_mix:
                        print("\n  Mixing all BGC classes")
                        sampleClusterIdxs = [clusterNames2idx[cluster] for cluster in sampleClusters]
                        pairs = set(map(tuple, map(sorted, combinations(sampleClusterIdxs, 2))))
                        
                        # If we did the 'all' case and didn't mix 'classify' and 'mix', 
                        # the pairs' distances should be ready

                        ## Can't use this anymore with changed data structure, will have to redo calculations

                        # if options_all and options_mix:
                        #     print("   Using distances calculated in the 'all' analysis")
                        #     for pair in pairs:
                        #         network_matrix_sample[pair[0], pair[1], "mix"] = network_matrix_mix[pair[0], pair[1], "mix"]
                        #     network_matrix_mix.clear()
                        # else:
                        #     print("   Calculating all pairwise distances")
                        #     cluster_pairs = [(x, y, "mix") for (x, y) in pairs]
                        #     network_matrix_sample = generate_network(cluster_pairs, cores)
                        cluster_pairs = [(x, y, -1) for (x, y) in pairs]
                        network_matrix_sample = generate_network(cluster_pairs, cores)

                        print("   Writing output files")
                        pathBase = os.path.join(output_folder, networks_folder_samples, "sample_" + sample + "_mix")
                        clusterJson(pathBase + '.json', network_matrix_sample)
                        for cutoff in cutoff_list:
                            path = pathBase + "_c" + str(cutoff) + '.network'
                            write_network_matrix(network_matrix_sample, cutoff, path, include_disc_nodes, clusterNames,group_dct)
                    
                    # Making network files separating by BGC class
                    if options_classify:
                        print("\n  Working for each BGC class")

                        # reinitialize BGC_classes to make sure the bgc lists are empty
                        BGC_classes = defaultdict(list)
                    
                        # Preparing gene cluster classes
                        print("   Sorting the input BGCs\n")
                        for cluster in sampleClusters:
                            product = group_dct[cluster][0]
                            predicted_class = sort_bgc(product)
                            if predicted_class.lower() in valid_classes:
                                BGC_classes[predicted_class].append(clusterNames2idx[cluster])
                            
                            # possibly add hybrids to 'pure' classes
                            if options.hybrids and predicted_class == "PKS-NRP_Hybrids":
                                if "nrps" in valid_classes:
                                    BGC_classes["NRPS"].append(clusterNames2idx[cluster])
                                if "t1pks" in product and "pksi" in valid_classes:
                                    BGC_classes["PKSI"].append(clusterNames2idx[cluster])
                                if "t1pks" not in product and "pksother" in valid_classes:
                                    BGC_classes["PKSother"].append(clusterNames2idx[cluster])
                        
                        for bgc_class in BGC_classes:
                            folder_name = bgc_class
                            if options.hybrids and bgc_class in ("PKSI", "PKSother", "NRPS"):
                                folder_name += "+hybrids"
                                
                            print("\n   " + folder_name + " (" + str(len(BGC_classes[bgc_class])) + " BGCs)")
                            network_matrix_sample = []
                            
                            # create output directory
                            create_directory(os.path.join(output_folder, networks_folder_samples, sample, folder_name), "   Sample " + sample + " - " + bgc_class, False)

                            # Create an additional file with the final list of all clusters in the class
                            path_list = os.path.join(output_folder, networks_folder_samples, sample, folder_name, "cluster_list_" + sample + "_" + folder_name + ".txt")
                            with open(path_list, "w") as list_file:
                                list_file.write("\n".join(clusterNames[idx] for idx in BGC_classes[bgc_class]))

                            if len(BGC_classes[bgc_class]) > 1:
                                pairs = set(map(tuple, map(sorted, combinations(BGC_classes[bgc_class], 2))))

                                ## Can't use this with new data structure
                                # if options_all and options_classify:
                                #     print("    Using distances calculated in the 'all' analysis")
                                #     for pair in pairs:
                                #         network_matrix_sample[pair[0], pair[1], bgc_class] = network_matrix_complete[pair[0], pair[1], bgc_class]
                                # else:
                                #     print("    Calculating all pairwise distances")
                                #     cluster_pairs = [(x, y, bgc_class) for (x, y) in pairs]
                                #     network_matrix_sample = generate_network(cluster_pairs, cores)

                                cluster_pairs = [(x, y, bgcClassName2idx[bgc_class]) for (x, y) in pairs]
                                network_matrix_sample = generate_network(cluster_pairs, cores)
                                print("    Writing output files")
                                pathBase = os.path.join(output_folder, networks_folder_samples, sample, folder_name,
                                                        "sample_" + sample + "_" + folder_name)
                                clusterJson(pathBase + '.json', network_matrix_sample)
                                for cutoff in cutoff_list:
                                    path =pathBase + "_c" + str(cutoff) +'.network'
                                    write_network_matrix(network_matrix_sample, cutoff, path, include_disc_nodes, clusterNames,group_dct)


    runtime = time.time()-time1
    runtime_string = '\n\n\tMain function took %0.3f s' % (runtime)
    timings_file.write(runtime_string + "\n")
    print runtime_string
    
    timings_file.close()
<|MERGE_RESOLUTION|>--- conflicted
+++ resolved
@@ -1,1631 +1,1616 @@
-#!/usr/bin/env python
-
-
-"""
-BiG-SCAPE
-
-PI: Marnix Medema
-
-Developers:
-Marley Yeong                    marleyyeong@live.nl
-Jorge Navarro
-Emmanuel (Emzo) de los Santos
-
-Dependencies: hmmer, biopython, mafft, munkres
-
-Usage:   Please see `python bigscape.py -h`
-
-Example: python bigscape.py -c 8 --pfam_dir ./ -i ./inputfiles -o ./results
-
-Status: development/testing
-
-"""
-
-import cPickle as pickle  # for storing and retrieving dictionaries
-from math import exp, log
-import os
-import subprocess
-import sys
-import time
-from glob import glob
-from itertools import combinations
-from collections import defaultdict
-from multiprocessing import Pool, cpu_count
-from optparse import OptionParser
-from array import array
-
-from Bio import SeqIO
-from Bio.SeqFeature import BeforePosition, AfterPosition
-from Bio import AlignIO
-from Bio import pairwise2
-from Bio.SubsMat.MatrixInfo import pam250 as scoring_matrix
-
-from functions import *
-from munkres import Munkres
-from sklearn.cluster import AffinityPropagation
-import numpy as np
-
-
-def get_gbk_files(inputdir, min_bgc_size, exclude_gbk_str, gbk_group):
-    """Searches given directory for genbank files recursively, will assume that
-    the genbank files that have the same name are the same genbank file. 
-    Returns a dictionary that contains the names of the clusters found as keys
-    and a list that contains [0] a path to the genbank file and [1] the 
-    samples that the genbank file is a part of.
-    return: {cluster_name:[genbank_path,[s_a,s_b...]]}
-    """
-
-    genbankDict = {}
-
-    file_counter = 0
-    product_list_per_record = []
-    
-    print("\nImporting GenBank files")
-    if exclude_gbk_str != "":
-        print(" Skipping files with '" + exclude_gbk_str + "' in their filename")
-
-    current_dir = ""
-    for dirpath, dirnames, filenames in os.walk(inputdir):
-        head, tail = os.path.split(dirpath)
-
-        if current_dir != tail:
-            current_dir = tail
-
-        genbankfilelist = []
-
-        for fname in filenames:
-            if fname[-3:] != "gbk":
-                continue
-            
-            clusterName = fname[:-4]
-            
-            if exclude_gbk_str != "" and exclude_gbk_str in fname:
-                print(" Skipping file " + fname)
-                continue
-            if "_ORF" in fname:
-                print(" Skipping file " + fname + " (string '_ORF' is used internally)")
-                continue
-            
-            if " " in fname:
-                sys.exit("\nError: Input GenBank files should not have spaces in their filenames as HMMscan cannot process them properly ('too many arguments').")
-                
-            
-            with open(os.path.join(dirpath, fname), "r") as f:
-                try:
-                    # basic file verification. Substitutes check_data_integrity
-                    records = list(SeqIO.parse(os.path.join(dirpath,fname), "genbank"))
-                except ValueError as e:
-                    print("   Error with file " + os.path.join(dirpath, fname) + ": \n    '" + str(e) + "'")
-                    print("    (This file will be excluded from the analysis)")
-                    continue
-                else:
-                    bgc_size = 0
-                    group = "no type"
-                    del product_list_per_record[:]
-                    
-                    record_count = 0
-                    for record in records:
-                        bgc_size += len(record.seq)
-                        record_count += 1
-                        
-                        for feature in record.features:
-                            if "cluster" in feature.type and "product" in feature.qualifiers:
-                                if len(feature.qualifiers["product"]) > 1:
-                                    print("  WARNING: more than product annotated in record " + str(record_cound) + ", " + fname)
-                                    break
-                                else:
-                                    product_list_per_record.append(feature.qualifiers["product"][0])
-                    
-                    # check what we have product-wise
-                    # In particular, handle different products for multi-record files
-                    product_set = set(product_list_per_record)
-                    if len(product_set) == 1: # only one type of product
-                        group = product_list_per_record[0]
-                    elif "other" in product_set: # more than one, and it contains "other"
-                        if len(product_set) == 2:
-                            group = list(product_set - set(['other']))[0] # group = not "other"
-                        else:
-                            group = "-".join(product_set - set(['other'])) # likely a hybrid
-                    else:
-                        group = "-".join(product_set) # likely a hybrid
-                    
-                    # assuming that the definition field is the same in all records
-                    gbk_group[clusterName] = (group, records[0].description)
-                    
-                    bgc_size = len(record.seq)
-                    if bgc_size > min_bgc_size:  # exclude the bgc if it's too small
-                        file_counter += 1
-                        
-                        if clusterName in genbankDict.keys():
-                            # current_dir gets to be the name of the sample
-                            genbankDict[clusterName][1].add(current_dir) 
-                        else:
-                            # location of first instance of the file is genbankDict[clustername][0]
-                            genbankDict.setdefault(clusterName, [os.path.join(dirpath, fname), set([current_dir])])
-                            
-                        if verbose:
-                            print("  Adding " + fname + " (" + str(bgc_size) + " bps)")
-                    else:
-                        print(" Discarding " + clusterName +  " (size less than " + str(min_bgc_size) + " bp, was " + str(bgc_size) + ")")
-                        
-            # else: The file does not have the gbk extension. Skip it
-    
-    if file_counter == 0:
-        sys.exit("\nError: There are no files to process")
-        
-    if file_counter == 1:
-        sys.exit("\nError: Only one file found. Please input at least two files")
-    
-    print("\n Starting with " + str(file_counter) + " files")
-
-    return genbankDict
-
-
-def timeit(f):
-    def wrap(*args):
-        insignificant_runtime = 1 #prevents an overload 
-        time1 = time.time()
-        ret = f(*args)
-        time2 = time.time()
-        runtime = time2-time1
-        
-        runtime_string = '\t%s function took %0.3f s' % (f.func_name, runtime)
-        
-        if runtime > insignificant_runtime:
-            timings_file.write(runtime_string + "\n")
-            print runtime_string
-            
-        return ret
-    return wrap
-
-
-@timeit
-def generate_network(cluster_pairs, cores):
-    #Contents of the network file: clustername1 clustername2, group1, group2, -log2score, dist, squared similarity
-    "saves the distances as the log2 of the similarity"
-    pool = Pool(cores, maxtasksperchild=100)
-    
-    #Assigns the data to the different workers and pools the results back into
-    # the network_matrix variable
-    network_matrix = pool.map(generate_dist_matrix, cluster_pairs)
-    # --- Serialized version of distance calculation ---
-    # For the time being, use this if you have memory issues
-    #network_matrix = []
-    #for pair in cluster_pairs:
-      #network_matrix.append(generate_dist_matrix(pair))
-    return network_matrix
-
-
-def generate_dist_matrix(parms):
-    #Get the values from the parameters
-    cluster1Idx,cluster2Idx,bgcClassIdx = map(int,parms)
-    cluster1 = clusterNames[cluster1Idx]
-    cluster2 = clusterNames[cluster2Idx]
-    bgc_class = bgcClassNames[bgcClassIdx]
-
-    try:
-        domain_list_A = DomainList[cluster1]
-        domain_list_B = DomainList[cluster2]
-    except KeyError:
-        print(" Warning: domain list for " + cluster1 + " or " + cluster2 + " was not found. Extracting from pfs files")
-        
-        cluster_file1 = os.path.join(output_folder, cluster1 + ".pfs")
-        cluster_file2 = os.path.join(output_folder, cluster2 + ".pfs")
-        
-        domain_list_A = get_domain_list(cluster_file1)
-        domain_list_B = get_domain_list(cluster_file2)
-    
-    # this really shouldn't happen if we've filtered domain-less gene clusters already
-    if len(domain_list_A) == 0 or len(domain_list_B) == 0:
-        print("   Warning: Regarding distance between clusters " + cluster1 + " and " + cluster2 + ":")
-        if len(domain_list_A) == 0 and len(domain_list_B) == 0:
-            print("   None have identified domains. Distance cannot be calculated")
-        elif (domain_list_A) == 0:            
-            print("   Cluster " + cluster1 + " has no identified domains. Distance set to 1")
-        else:
-            print("   Cluster " + cluster2 + " has no identified domains. Distance set to 1")
-            
-        # last two values (S, Sa) should really be zero but this could give rise to errors when parsing 
-        # the network file (unless we catched the case S = Sa = 0
-
-        # cluster1Idx, cluster2Idx, bgcClassIdx, distance, jaccard, DDS, AI, rDDSNa, rDDSa, S, Sa
-        return array('f',[cluster1Idx,cluster2Idx,bgcClassIdx,  1,0,0,0,0,0,1,1])
-    
-
-    dist, jaccard, dds, ai, rDDSna, rDDS, S, Sa = cluster_distance(cluster1, cluster2,
-                                                                   domain_list_A, domain_list_B, bgc_class) #sequence dist
-        
-    # if dist == 0:
-    #     logscore = float("inf")
-    # else:
-    #     logscore = 0
-    #     try:
-    #         logscore = log(dist, 2) #Write exception, ValueError
-    #         logscore = -1.0*logscore
-    #     except ValueError:
-    #         print("ERROR: Unexpected issue when calculating logscore.")
-    #         print(cluster1 + " - " + cluster2 + ": " + str(dist))
-            
-    #cluster1Idx, cluster2Idx, bgcClassIdx, distance, jaccard, DDS, AI, rDDSNa, rDDSa, S, Sa
-
-    network_row = array('f',[cluster1Idx, cluster2Idx, bgcClassIdx, dist, (1-dist)**2, jaccard, dds, ai, rDDSna, rDDS, S, Sa])
-    
-    return network_row
-    
-
-def cluster_distance(a, b, a_domlist, b_domlist, bgc_class): 
-    """Compare two clusters using information on their domains, and the sequences of the domains"""
-    
-    Jaccardw, DDSw, AIw, anchorboost = bgc_class_weight[bgc_class]
-
-    temp_domain_fastas = {}
-    
-    A = a
-    B = b
-    A_domlist = a_domlist[:]
-    B_domlist = b_domlist[:]
-    
-    setA = set(A_domlist)
-    setB = set(B_domlist)
-    intersect = setA.intersection(setB)
-    
-    S = 0
-    S_anchor = 0
-    
-    # Detect totally unrelated pairs from the beginning
-    if len(intersect) == 0:
-        not_intersect = setA.symmetric_difference(setB)
-        
-        # Count total number of anchor and non-anchor domain to report in the network file
-        # Apart from that, these BGCs are totally unrelated.
-        for domain in setA:
-            if domain.split(".")[0] in anchor_domains:
-                S_anchor += len(BGCs[A][domain])
-            else:
-                S += len(BGCs[A][domain])
-                
-        for domain in setB:
-            if domain.split(".")[0] in anchor_domains:
-                S_anchor += len(BGCs[B][domain])
-            else:
-                S += len(BGCs[B][domain])
-        
-        return 1.0, 0.0, 0.0, 0.0, 1.0, 1.0, S, S_anchor
-
-    
-    # define the subset of domain sequence tags to include in
-    # the DDS calculation. This is done for every domain.
-    A_domain_sequence_slice_bottom = defaultdict(int)
-    A_domain_sequence_slice_top = defaultdict(int)
-    B_domain_sequence_slice_bottom = defaultdict(int)
-    B_domain_sequence_slice_top = defaultdict(int)
-    
-    
-    # In metagenomic mode, try to align the shorter BGC ("BGC-fragment") to the
-    # best matching slice of the larger BGC
-    if metagenomic:
-        # BGC A will be the shortest
-        if len(a_domlist) < len(b_domlist):
-            A = a
-            B = b
-            A_domlist = a_domlist[:]
-            tmpB_domlist = b_domlist[:]
-        else:
-            A = b
-            B = a
-            A_domlist = b_domlist[:]
-            tmpB_domlist = a_domlist[:]
-        
-        # Find the slice of the larger BGC where the shorter one fits the best
-        setA = set(A_domlist)
-        intersect = set()
-        startB = 0
-        lengthA = len(A_domlist) # length of raw list including copies
-        for i in range(len(tmpB_domlist) - lengthA + 1):
-            tmpBset = set(tmpB_domlist[i:i+lengthA])
-            if len(setA.intersection(tmpBset)) > len(intersect):
-                startB = i
-                intersect = setA.intersection(tmpBset)
-        B_domlist = tmpB_domlist[startB:startB+lengthA]
-        setB = set(B_domlist)
-
-        # initialize domain sequence slices
-        for domain in setA:
-            A_domain_sequence_slice_bottom[domain] = 0
-            A_domain_sequence_slice_top[domain] = len(BGCs[A][domain])
-            
-        # the longest BGC needs to be sliced for domain copies as well
-        for i in range(startB):
-            domain = tmpB_domlist[i]
-            B_domain_sequence_slice_bottom[domain] += 1
-            
-        # for each top, start at bottom
-        for domain in setB:
-            B_domain_sequence_slice_top[domain] = B_domain_sequence_slice_bottom[domain]
-        for i in range(startB, startB+lengthA):
-            domain = tmpB_domlist[i]
-            B_domain_sequence_slice_top[domain] += 1
-
-    else:
-        # initialize domain sequence slices
-        for domain in setA:
-            A_domain_sequence_slice_bottom[domain] = 0
-            A_domain_sequence_slice_top[domain] = len(BGCs[A][domain])
-            
-        for domain in setB:
-            B_domain_sequence_slice_bottom[domain] = 0
-            B_domain_sequence_slice_top[domain] = len(BGCs[B][domain])
-        
-    
-    
-    # JACCARD INDEX
-    Jaccard = len(intersect)/ float( len(setA) + len(setB) - len(intersect))
-
-
-    # DDS INDEX
-    #domain_difference: Difference in sequence per domain. If one cluster doesn't have a domain at all, but the other does, 
-    #this is a sequence difference of 1. If both clusters contain the domain once, and the sequence is the same, there is a seq diff of 0.
-    #S: Max occurence of each domain
-    domain_difference_anchor,S_anchor = 0,0
-    domain_difference,S = 0,0
-        
-    not_intersect = setA.symmetric_difference(setB)
-        
-    # Case 1
-    for unshared_domain in not_intersect: #no need to look at seq identity, since these domains are unshared
-        #for each occurence of an unshared domain do domain_difference += count of domain and S += count of domain
-        unshared_occurrences = []
-
-        try:
-            unshared_occurrences = BGCs[A][unshared_domain]
-        except KeyError:
-            unshared_occurrences = BGCs[B][unshared_domain]
-            
-        # don't look at domain version, hence the split
-        if unshared_domain.split(".")[0] in anchor_domains:
-            domain_difference_anchor += len(unshared_occurrences)
-        else:
-            domain_difference += len(unshared_occurrences)
-        
-    S = domain_difference # can be done because it's the first use of these
-    S_anchor = domain_difference_anchor
-        
-    # Cases 2 and 3 (now merged)
-    missing_aligned_domain_files = []
-    for shared_domain in intersect:
-        specific_domain_list_A = BGCs[A][shared_domain]
-        specific_domain_list_B = BGCs[B][shared_domain]
-        
-        num_copies_a = A_domain_sequence_slice_top[shared_domain] - A_domain_sequence_slice_bottom[shared_domain]
-        num_copies_b = B_domain_sequence_slice_top[shared_domain] - B_domain_sequence_slice_bottom[shared_domain]
-        
-        temp_domain_fastas.clear()
-        
-        accumulated_distance = 0
-            
-        # Fill distance matrix between domain's A and B versions
-        DistanceMatrix = [[1 for col in range(num_copies_b)] for row in range(num_copies_a)]
-        
-        for domsa in range(num_copies_a):
-            for domsb in range(num_copies_b):
-                sequence_tag_a = specific_domain_list_A[domsa + A_domain_sequence_slice_bottom[shared_domain]]
-                sequence_tag_b = specific_domain_list_B[domsb + B_domain_sequence_slice_bottom[shared_domain]]
-                
-                seq_length = 0
-                matches = 0
-                gaps = 0
-                
-                try:
-                    aligned_seqA = AlignedDomainSequences[sequence_tag_a]
-                    aligned_seqB = AlignedDomainSequences[sequence_tag_b]
-                    
-                except KeyError:
-                    # For some reason we don't have the multiple alignment files. 
-                    # Try manual alignment
-                    if shared_domain not in missing_aligned_domain_files and verbose:
-                        # this will print everytime an unfound <domain>.algn is not found for every
-                        # distance calculation (but at least, not for every domain pair!)
-                        print("  Warning: " + shared_domain + ".algn not found. Trying pairwise alignment...")
-                        missing_aligned_domain_files.append(shared_domain)
-                    
-                    try:
-                        unaligned_seqA = temp_domain_fastas[sequence_tag_a]
-                        unaligned_seqB = temp_domain_fastas[sequence_tag_b]
-                    except KeyError:
-                        # parse the file for the first time and load all the sequences
-                        with open(os.path.join(domains_folder, shared_domain + ".fasta"),"r") as domain_fasta_handle:
-                            temp_domain_fastas = fasta_parser(domain_fasta_handle)
-                        
-                        unaligned_seqA = temp_domain_fastas[sequence_tag_a]
-                        unaligned_seqB = temp_domain_fastas[sequence_tag_b]
-                        
-                    # gap_open = -15
-                    # gap_extend = -6.67. These parameters were set up by Emzo
-                    alignScore = pairwise2.align.globalds(unaligned_seqA, unaligned_seqB, scoring_matrix, -15, -6.67, one_alignment_only=True)
-                    bestAlignment = alignScore[0]
-                    aligned_seqA = bestAlignment[0]
-                    aligned_seqB = bestAlignment[1]
-                    
-                    
-                # - Calculate aligned domain sequences similarity -
-                # Sequences *should* be of the same length unless something went
-                # wrong elsewhere
-                if len(aligned_seqA) != len(aligned_seqB):
-                    print("\tWARNING: mismatch in sequences' lengths while calculating sequence identity (" + shared_domain + ")")
-                    print("\t  Specific domain 1: " + aligned_seqA + " len: " + str(len(aligned_seqA)))
-                    print("\t  Specific domain 2: " + aligned_seqB + " len: " + str(len(aligned_seqB)))
-                    seq_length = min(len(aligned_seqA), len(aligned_seqB))
-                else:
-                    seq_length = len(aligned_seqA)
-                    
-                for position in range(seq_length):
-                    if aligned_seqA[position] == aligned_seqB[position]:
-                        if aligned_seqA[position] != "-":
-                            matches += 1
-                        else:
-                            gaps += 1
-                            
-                DistanceMatrix[domsa][domsb] = 1 - ( float(matches)/float(seq_length-gaps) )
-                
-        #print(shared_domain)
-        #for row in DistanceMatrix:
-            #print("\t".join(map(str,row)))
-        #print("")
-        #Only use the best scoring pairs
-        Hungarian = Munkres()
-        #print "DistanceMatrix", DistanceMatrix
-        BestIndexes = Hungarian.compute(DistanceMatrix)
-        #print "BestIndexes", BestIndexes
-        accumulated_distance = sum([DistanceMatrix[bi[0]][bi[1]] for bi in BestIndexes])
-        #print "accumulated_distance", accumulated_distance
-        
-        # the difference in number of domains accounts for the "lost" (or not duplicated) domains
-        sum_seq_dist = (abs(num_copies_a-num_copies_b) + accumulated_distance)  #essentially 1-sim
-        normalization_element = max(num_copies_a, num_copies_b)
-            
-        if shared_domain.split(".")[0] in anchor_domains:
-            S_anchor += normalization_element
-            domain_difference_anchor += sum_seq_dist
-        else:
-            S += normalization_element
-            domain_difference += sum_seq_dist
-        
-        
-    if S_anchor != 0 and S != 0:
-        DDS_non_anchor = domain_difference / float(S)
-        DDS_anchor = domain_difference_anchor / float(S_anchor)
-        
-        # Calculate proper, proportional weight to each kind of domain
-        non_anchor_prct = S / float(S + S_anchor)
-        anchor_prct = S_anchor / float(S + S_anchor)
-        
-        # boost anchor subcomponent and re-normalize
-        non_anchor_weight = non_anchor_prct / (anchor_prct*anchorboost + non_anchor_prct)
-        anchor_weight = anchor_prct*anchorboost / (anchor_prct*anchorboost + non_anchor_prct)
-
-        # Use anchorboost parameter to boost percieved rDDS_anchor
-        DDS = (non_anchor_weight*DDS_non_anchor) + (anchor_weight*DDS_anchor)
-        
-    elif S_anchor == 0:
-        DDS_non_anchor = domain_difference / float(S)
-        DDS_anchor = 0.0
-        
-        DDS = DDS_non_anchor
-        
-    else: #only anchor domains were found
-        DDS_non_anchor = 0.0
-        DDS_anchor = domain_difference_anchor / float(S_anchor)
-        
-        DDS = DDS_anchor
- 
-    DDS = 1-DDS #transform into similarity
- 
-
-    # ADJACENCY INDEX
-    # calculates the Tanimoto similarity of pairs of adjacent domains
-    
-    if len(A_domlist) < 2 or len(B_domlist) < 2:
-        AI = 0.0
-    else:
-        setA_pairs = set()
-        for l in range(len(A_domlist)-1):
-            setA_pairs.add(tuple(sorted([A_domlist[l],A_domlist[l+1]])))
-        
-        setB_pairs = set()
-        for l in range(len(B_domlist)-1):
-            setB_pairs.add(tuple(sorted([B_domlist[l],B_domlist[l+1]])))
-
-        # same treatment as in Jaccard
-        AI = float(len(setA_pairs.intersection(setB_pairs))) / float(len(setA_pairs.union(setB_pairs)))
-
-    
-    # GK INDEX
-    #  calculate the Goodman-Kruskal gamma index
-    #Ar = [item for item in A_domlist]
-    #Ar.reverse()
-    #GK = max([calculate_GK(A_domlist, B_domlist, nbhood), calculate_GK(Ar, B_domlist, nbhood)])
-    
-    Distance = 1 - (Jaccardw * Jaccard) - (DDSw * DDS) - (AIw * AI)
-    
-    # This could happen due to numerical innacuracies
-    if Distance < 0.0:
-        if Distance < -0.000001: # this definitely is something else...
-            print("Negative distance detected!")
-            print(Distance)
-            print(A + " - " + B)
-            print("J: " + str(Jaccard) + "\tDDS: " + str(DDS) + "\tAI: " + str(AI))
-            print("Jw: " + str(Jaccardw) + "\tDDSw: " + str(DDSw) + "\tAIw: " + str(AIw))
-        Distance = 0.0
-        
-    return Distance, Jaccard, DDS, AI, DDS_non_anchor, DDS_anchor, S, S_anchor
-
-
-"""
-*FFT-NS-i (iterative refinement method; two cycles only):
-mafft --retree 2 --maxiterate 2 input [> output]
-fftnsi input [> output]
-*FFT-NS-i (iterative refinement method; max. 1000 iterations):
-mafft --retree 2 --maxiterate 1000 input [> output]
-*FFT-NS-2 (fast; progressive method):
-mafft --retree 2 --maxiterate 0 input [> output]
-fftns input [> output]
-*FFT-NS-1 (very fast; recommended for >2000 sequences; progressive method with a rough guide tree):
-mafft --retree 1 --maxiterate 0 input [> output]
-*NW-NS-i (iterative refinement method without FFT approximation; two cycles only):
-mafft --retree 2 --maxiterate 2 --nofft input [> output]
-nwnsi input [> output]
-*NW-NS-2 (fast; progressive method without the FFT approximation):
-mafft --retree 2 --maxiterate 0 --nofft input [> output]
-nwns input [> output]
-*NW-NS-PartTree-1 (recommended for ~10,000 to ~50,000 sequences; progressive method with the PartTree algorithm):
-mafft --retree 1 --maxiterate 0 --nofft --parttree input [> output]
-
-With FFT NS 1, a distance matrix is first generated using the 6 tuple score between each pair of sequences both sequences
-are scanned from the start for matching 6 tuples, and when a match is found the score is incremented and scanning continues
-from the next residue [4]. A guide tree is then constructed by clustering according to these distances, and the sequences 
-are then aligned using the branching order of the guide tree. With FFT NS 2, the alignment produced by the FFT NS 1 method
-is used to regenerate the distance matrix and the guide tree, and then do a second progressive alignment. In this paper,
-FFT NS 1 will be specified whenever distance measures are needed. If no distance measures are required, the default 
-FFTNS2 method will be used. 
-"""
-@timeit
-def run_mafft(al_method, maxit, cores, mafft_pars, domain):
-    """Runs mafft program with the provided parameters.
-    The specific parameters used to run mafft with are actually very important for the final result.
-    Using mafft with the most progressive parameters does indeed affect the quality of the distance.
-    It is better to just use the domain information for the distance if more computationally intensive options
-    for mafft cannot be used. Setting maxiterate to anything higher than 10 did not make a difference in accuracy in the nrps testset"""
-    
-    alignment_file = domain + ".algn"
-    
-    
-    mafft_cmd_list = []
-    mafft_cmd_list.append("mafft") 
-    #mafft_cmd_list.append("--distout") #distout will save the distance matrix in a ".hat2" file
-    mafft_cmd_list.append("--quiet")
-    mafft_cmd_list.append(al_method)
-    if maxit != 0:
-        mafft_cmd_list.append("--maxiterate " + str(maxit))
-        
-    mafft_cmd_list.append("--thread")
-    mafft_cmd_list.append(str(cores))
-    
-    if mafft_pars != "":
-        mafft_cmd_list.append(mafft_pars)
-        
-    mafft_cmd_list.append(str(domain) + ".fasta")
-    mafft_cmd_list.append(">")
-    mafft_cmd_list.append(str(alignment_file))
-    
-    mafft_cmd = " ".join(mafft_cmd_list)
-    
-    if verbose:
-        print("   " + mafft_cmd)
-    subprocess.check_output(mafft_cmd, shell=True)
-
-
-def launch_hmmalign(cores, domains):
-    """
-    Launches instances of hmmalign with multiprocessing.
-    Note that the domains parameter contains the .fasta extension
-    """
-    pool = Pool(cores, maxtasksperchild=32)
-    pool.map(run_hmmalign, domains)
-    pool.close()
-    pool.join()
-    
-def run_hmmalign(domain):
-    #domain already contains the full path, with the file extension
-    domain_base = domain.split(os.sep)[-1][:-6]
-    hmmfetch_pars = ["hmmfetch", os.path.join(pfam_dir,"Pfam-A.hmm.h3m"), domain_base]
-    proc_hmmfetch = subprocess.Popen(hmmfetch_pars, stdout=subprocess.PIPE, shell=False)
-    
-    hmmalign_pars = ["hmmalign", "-o", domain.replace(".fasta",".stk"), "-", domain]
-    proc_hmmalign = subprocess.Popen(hmmalign_pars, stdin=proc_hmmfetch.stdout, stdout=subprocess.PIPE, shell=False)
-    
-    proc_hmmfetch.stdout.close()
-    proc_hmmalign.communicate()[0]
-    proc_hmmfetch.wait()
-    
-    if verbose:
-        print(" ".join(hmmfetch_pars) + " | " + " ".join(hmmalign_pars))
-    
-    SeqIO.convert(domain[:-6]+".stk", "stockholm", domain[:-6]+".algn", "fasta")
-    
-
-def generateFasta(gbkfilePath, outputdir):
-    ## first parse the genbankfile and generate the fasta file for input into hmmscan ##
-    outputbase  = gbkfilePath.split(os.sep)[-1].replace(".gbk","")
-    if verbose:
-        print "   Generating fasta for: ", outputbase
-    outputfile = os.path.join(outputdir, outputbase+'.fasta')
-
-    records = list(SeqIO.parse(gbkfilePath, "genbank"))
-    cds_ctr = 0
-    fasta_data = []
-    
-    for record in records:
-        CDS_List = (feature for feature in record.features if feature.type == 'CDS')
-
-        # parse through the CDS lists to make the fasta file for hmmscan, if translation isn't available attempt manual translation
-        for CDS in CDS_List:
-            cds_ctr += 1
-            
-            gene_id = ""
-            if "gene" in CDS.qualifiers:
-                gene_id = CDS.qualifiers.get('gene',"")[0]
-                
-            protein_id = ""
-            if "protein_id" in CDS.qualifiers:
-                protein_id = CDS.qualifiers.get('protein_id',"")[0]
-            
-            # nofuzzy_start/nofuzzy_end are obsolete
-            # http://biopython.org/DIST/docs/api/Bio.SeqFeature.FeatureLocation-class.html#nofuzzy_start
-            gene_start = max(0, int(CDS.location.start))
-            gene_end = max(0, int(CDS.location.end))
-            direction = CDS.location.strand
-            
-            if direction == 1:
-                strand = '+'
-            else:
-                strand = '-'
-
-            if 'translation' in CDS.qualifiers.keys():
-                prot_seq = CDS.qualifiers['translation'][0]
-            # If translation isn't available translate manually, this will take longer
-            else:
-                nt_seq = CDS.location.extract(record.seq)
-                
-                # If we know sequence is an ORF (like all CDSs), codon table can be
-                #  used to correctly translate alternative start codons.
-                #  see http://biopython.org/DIST/docs/tutorial/Tutorial.html#htoc25
-                # If the sequence has a fuzzy start/end, it might not be complete,
-                # (therefore it might not be the true start codon)
-                # However, in this case, if 'translation' not availabe, assume 
-                #  this is just a random sequence 
-                complete_cds = False 
-                
-                # More about fuzzy positions
-                # http://biopython.org/DIST/docs/tutorial/Tutorial.html#htoc39
-                fuzzy_start = False 
-                if str(CDS.location.start)[0] in "<>":
-                    complete_cds = False
-                    fuzzy_start = True
-                    
-                fuzzy_end = False
-                if str(CDS.location.end)[0] in "<>":
-                    fuzzy_end = True
-                
-                #for protein sequence if it is at the start of the entry assume 
-                # that end of sequence is in frame and trim from the beginning
-                #if it is at the end of the genbank entry assume that the start 
-                # of the sequence is in frame
-                reminder = len(nt_seq)%3
-                if reminder > 0:
-                    if fuzzy_start and fuzzy_end:
-                        print("Warning, CDS (" + outputbase + ", " + CDS.qualifiers.get('locus_tag',"")[0] + ") has fuzzy start and end positions, and a sequence length not multiple of three. Skipping")
-                        break
-                    
-                    if fuzzy_start:
-                        if reminder == 1:
-                            nt_seq = nt_seq[1:]
-                        else:
-                            nt_seq = nt_seq[2:]
-                    # fuzzy end
-                    else:
-                        #same logic reverse direction
-                        if reminder == 1:
-                            nt_seq = nt_seq[:-1]
-                        else:
-                            nt_seq = nt_seq[:-2]
-                
-                # The Genetic Codes: www.ncbi.nlm.nih.gov/Taxonomy/Utils/wprintgc.cgi
-                if "transl_table" in CDS.qualifiers.keys():
-                    CDStable = CDS.qualifiers.get("transl_table", "")[0]
-                    prot_seq = str(nt_seq.translate(table=CDStable, to_stop=True, cds=complete_cds))
-                else:
-                    prot_seq = str(nt_seq.translate(to_stop=True, cds=complete_cds))
-                    
-            fasta_header = outputbase + "_ORF" + str(cds_ctr)+ ":gid:" + str(gene_id) + ":pid:" + str(protein_id) + ":loc:" + str(gene_start) + ":" + str(gene_end) + ":strand:" + strand
-            fasta_header = fasta_header.replace(">","") #the coordinates might contain larger than signs, tools upstream don't like this
-            fasta_header = ">"+(fasta_header.replace(" ", "")) #the domtable output format (hmmscan) uses spaces as a delimiter, so these cannot be present in the fasta header
-            fasta_data.append((fasta_header, prot_seq))
-    
-    # write fasta file
-    with open(outputfile,'w') as fastaHandle:
-        for header_sequence in fasta_data:
-            fastaHandle.write('%s\n' % header_sequence[0])
-            fastaHandle.write('%s\n' % header_sequence[1])
-
-    return outputfile
-
-def runHmmScan(fastaPath, hmmPath, outputdir, verbose):
-    ## will run hmmscan command on a fasta file with a single core and generate a domtable file
-    hmmFile = os.path.join(hmmPath,"Pfam-A.hmm")
-    if os.path.isfile(fastaPath):
-        name = fastaPath.split(os.sep)[-1].replace(".fasta","")
-        outputName = os.path.join(outputdir, name+".domtable")
-        
-        hmmscan_cmd = "hmmscan --cpu 0 --domtblout %s --cut_tc %s %s" % (outputName,hmmFile,fastaPath)
-        if verbose == True:
-            print("   " + hmmscan_cmd)
-        subprocess.check_output(hmmscan_cmd, shell=True)
-
-    else:
-        sys.exit("Error running hmmscan: Fasta file " + fastaPath + " doesn't exist")
-
-def parseHmmScan(hmmscanResults, pfd_folder, pfs_folder, overlapCutoff):
-    outputbase = hmmscanResults.split(os.sep)[-1].replace(".domtable", "")
-    # try to read the domtable file to find out if this gbk has domains. Domains need to be parsed into fastas anyway.
-    if os.path.isfile(hmmscanResults):
-        pfd_matrix = domtable_parser(outputbase, hmmscanResults)
-        num_domains = len(pfd_matrix) # these might still be overlapped, but we need at least 1
-
-        if num_domains > 0:
-            print("  Processing domtable file: " + outputbase)
-
-            # check_overlap also sorts the filtered_matrix results
-            filtered_matrix, domains = check_overlap(pfd_matrix,overlapCutoff)  #removes overlapping domains, and keeps the highest scoring domain
-            
-            # Save list of domains per BGC
-            pfsoutput = os.path.join(pfs_folder, outputbase + ".pfs")
-            with open(pfsoutput, 'wb') as pfs_handle:
-                pfs_handle.write(" ".join(domains))
-            
-            # Save more complete information of each domain per BGC
-            pfdoutput = os.path.join(pfd_folder, outputbase + ".pfd")
-            with open(pfdoutput,'wb') as pfd_handle:
-                write_pfd(pfd_handle, filtered_matrix)
-        else:
-            # there aren't any domains in this BGC
-            # delete from all data structures
-            print("  No domains where found in " + outputbase + ".domtable. Removing it from further analysis")
-            info = genbankDict.get(outputbase)
-            clusters.remove(outputbase)
-            baseNames.remove(outputbase)
-            gbk_files.remove(info[0])
-            for sample in info[1]:
-                sampleDict[sample].remove(outputbase)
-            del genbankDict[outputbase]
-            
-    else:
-        sys.exit("Error: hmmscan file " + outputbase + " was not found! (parseHmmScan)")
-
-    return("")
-
-def clusterJson(outputFile,matrix,cutoff=0.99,damping=0.8):
-    ## generate similarity matrix from distance score - any distance higher than the distance cutoff will result in a similarity score of 0
-    bgcs = set()
-    simDict = {}
-    # Doing this so it only has to go through the matrix once
-    for row in matrix:
-        gc1 = row[0]
-        gc2 = row[1]
-        distance = row[3]
-        bgcs.add(gc1)
-        bgcs.add(gc2)
-        if distance <= cutoff:
-            similarity = 1 - distance
-        else:
-            similarity = 0
-        gcSimilarities = simDict.setdefault(gc1,{})
-        gcSimilarities[gc2] = similarity
-    # preserve order
-    bgcs = sorted(list(bgcs))
-    for bgc in bgcs:
-        if bgc in simDict.keys():
-            simDict[bgc][bgc] = 1
-        else:
-            simDict[bgc] = {bgc:1}
-
-    triUdistMatrix = np.array([[simDict[bgc2].get(bgc1,0) for bgc1 in bgcs] for bgc2 in bgcs])
-    symDistMatrix = triUdistMatrix + triUdistMatrix.T - np.diag(triUdistMatrix.diagonal())
-    labels = AffinityPropagation(damping=damping, max_iter=500,
-                                 preference=None,affinity='precomputed').fit_predict(symDistMatrix)
-    numBGCs = len(bgcs)
-    bs_distances = [[float('%.3f' % sim) for sim in triUdistMatrix[idx,idx:numBGCs]] for idx in xrange(numBGCs)]
-    bs_data = [{"id":clusterNames[int(bgc)]} for bgc in bgcs]
-    familiesDict = {}
-    for idx,label in enumerate(labels):
-        members = familiesDict.setdefault(label,[])
-        members.append(idx)
-        familiesDict[label] = members
-    bs_families = [{'id':'FAM_%.3d' % family,'members':members} for family,members in familiesDict.iteritems()]
-    with open(outputFile,'w') as outfile:
-        outfile.write('var bs_distances=%s\n' % str(bs_distances))
-        outfile.write('var bs_data=%s\n' % str(bs_data))
-        outfile.write('var bs_families=%s' % str(bs_families))
-    return
-
-class FloatRange(object):
-    def __init__(self, start, end):
-        self.start = start
-        self.end = end
-    def __eq__(self, other):
-        return self.start <= other <= self.end
-
-def CMD_parser():
-    parser = OptionParser()
-    
-<<<<<<< HEAD
-    parser.add_argument("-o", "--outputdir", dest="outputdir", default="", required=True,
-=======
-    parser.add_option("-o", "--outputdir", dest="outputdir", default="",
->>>>>>> 4adc1e3d
-                      help="Output directory, this will contain your pfd, pfs, network and hmmscan output files.")
-    parser.add_option("-i", "--inputdir", dest="inputdir", default=os.path.dirname(os.path.realpath(__file__)),
-                      help="Input directory of gbk files, if left empty, all gbk files in current and lower directories will be used.")
-    parser.add_option("-c", "--cores", dest="cores", default=cpu_count(),
-                      help="Set the amount of cores the script may use (default: use all available cores)")
-    parser.add_option("-v", "--verbose", dest="verbose", action="store_true", default=False,
-                      help="Prints more detailed information. Toggle to true.")
-    parser.add_option("--include_disc_nodes", dest="include_disc_nodes", action="store_true", default=False,
-                      help="Include nodes that have no edges to other nodes from the network. Toggle to activate.")
-    parser.add_option("-d", "--domain_overlap_cutoff", dest="domain_overlap_cutoff", default=0.1,
-                      help="Specify at which overlap percentage domains are considered to overlap.")
-    parser.add_option("-m", "--min_bgc_size", dest="min_bgc_size", default=0,
-                      help="Provide the minimum size of a BGC to be included in the analysis. Default is 0 base pairs")
-    
-    parser.add_option("-s", "--samples", dest="samples", action="store_true", default=False, help="Separate the input files into samples according to their containing folder within the input folder. Toggle to activate")
-    
-    parser.add_option("--no_all", dest="no_all", action="store_true", default=False, help="By default, BiG-SCAPE uses a single data set comprised of all input files available recursively within the input folder. Toggle to disactivate this behaviour (in that case, if the --samples parameter is not activated, BiG-SCAPE will not create any network file)")
-    
-    parser.add_option("--mix", dest="mix", action="store_true", default=False, help="By default, BiG-SCAPE separates analysis according to the BGC product (PKS Type I, NRPS, RiPPs, etc.) and will create network directories for each class. Toggle to include an analysis mixing all classes")
-    
-    parser.add_option("--no_classify", dest="no_classify", action="store_true", default=False, help="By default, BiG-SCAPE classifies the output files analysis based on the BGC product. Toggle to desactivate (in that case, if the --no_classify parameter is not activated, BiG-SCAPE will not create any network file).")
-    
-    parser.add_option("--banned_classes", dest="banned_classes", default="", help="A comma-separated list of classes that should NOT be included in the classification. Currently: PKSI, PKSother, NRPS, RiPPs, Saccharides, Terpene, PKS-NRP_Hybrids and Others. E.g. \"PKSother, PKS-NRP_Hybrids, Others\"")
-
-    parser.add_option("--metagenomic", dest="metagenomic", action="store_true", default=False, help="Activate Metagenomic mode. BiG-SCAPE will change the logic in the distance calculation phase to try to align shorter, fragmented BGCs.")
-
-<<<<<<< HEAD
+#!/usr/bin/env python
+
+
+"""
+BiG-SCAPE
+
+PI: Marnix Medema
+
+Developers:
+Marley Yeong                    marleyyeong@live.nl
+Jorge Navarro
+Emmanuel (Emzo) de los Santos
+
+Dependencies: hmmer, biopython, mafft, munkres
+
+Usage:   Please see `python bigscape.py -h`
+
+Example: python bigscape.py -c 8 --pfam_dir ./ -i ./inputfiles -o ./results
+
+Status: development/testing
+
+"""
+
+import cPickle as pickle  # for storing and retrieving dictionaries
+from math import exp, log
+import os
+import subprocess
+import sys
+import time
+from glob import glob
+from itertools import combinations
+from collections import defaultdict
+from multiprocessing import Pool, cpu_count
+from argparse import ArgumentParser
+
+from Bio import SeqIO
+from Bio.SeqFeature import BeforePosition, AfterPosition
+from Bio import AlignIO
+from Bio import pairwise2
+from Bio.SubsMat.MatrixInfo import pam250 as scoring_matrix
+
+from functions import *
+from munkres import Munkres
+from sklearn.cluster import AffinityPropagation
+import numpy as np
+
+
+def get_gbk_files(inputdir, min_bgc_size, exclude_gbk_str, gbk_group):
+    """Searches given directory for genbank files recursively, will assume that
+    the genbank files that have the same name are the same genbank file. 
+    Returns a dictionary that contains the names of the clusters found as keys
+    and a list that contains [0] a path to the genbank file and [1] the 
+    samples that the genbank file is a part of.
+    return: {cluster_name:[genbank_path,[s_a,s_b...]]}
+    """
+
+    genbankDict = {}
+
+    file_counter = 0
+    product_list_per_record = []
+    
+    print("\nImporting GenBank files")
+    if exclude_gbk_str != "":
+        print(" Skipping files with '" + exclude_gbk_str + "' in their filename")
+
+    current_dir = ""
+    for dirpath, dirnames, filenames in os.walk(inputdir):
+        head, tail = os.path.split(dirpath)
+
+        if current_dir != tail:
+            current_dir = tail
+
+        genbankfilelist = []
+
+        for fname in filenames:
+            if fname[-3:] != "gbk":
+                continue
+            
+            clusterName = fname[:-4]
+            
+            if exclude_gbk_str != "" and exclude_gbk_str in fname:
+                print(" Skipping file " + fname)
+                continue
+            if "_ORF" in fname:
+                print(" Skipping file " + fname + " (string '_ORF' is used internally)")
+                continue
+            
+            if " " in fname:
+                sys.exit("\nError: Input GenBank files should not have spaces in their filenames as HMMscan cannot process them properly ('too many arguments').")
+                
+            
+            with open(os.path.join(dirpath, fname), "r") as f:
+                try:
+                    # basic file verification. Substitutes check_data_integrity
+                    records = list(SeqIO.parse(os.path.join(dirpath,fname), "genbank"))
+                except ValueError as e:
+                    print("   Error with file " + os.path.join(dirpath, fname) + ": \n    '" + str(e) + "'")
+                    print("    (This file will be excluded from the analysis)")
+                    continue
+                else:
+                    bgc_size = 0
+                    group = "no type"
+                    del product_list_per_record[:]
+                    
+                    record_count = 0
+                    for record in records:
+                        bgc_size += len(record.seq)
+                        record_count += 1
+                        
+                        for feature in record.features:
+                            if "cluster" in feature.type and "product" in feature.qualifiers:
+                                if len(feature.qualifiers["product"]) > 1:
+                                    print("  WARNING: more than product annotated in record " + str(record_cound) + ", " + fname)
+                                    break
+                                else:
+                                    product_list_per_record.append(feature.qualifiers["product"][0])
+                    
+                    # check what we have product-wise
+                    # In particular, handle different products for multi-record files
+                    product_set = set(product_list_per_record)
+                    if len(product_set) == 1: # only one type of product
+                        group = product_list_per_record[0]
+                    elif "other" in product_set: # more than one, and it contains "other"
+                        if len(product_set) == 2:
+                            group = list(product_set - set(['other']))[0] # group = not "other"
+                        else:
+                            group = "-".join(product_set - set(['other'])) # likely a hybrid
+                    else:
+                        group = "-".join(product_set) # likely a hybrid
+                    
+                    # assuming that the definition field is the same in all records
+                    gbk_group[clusterName] = (group, records[0].description)
+                    
+                    bgc_size = len(record.seq)
+                    if bgc_size > min_bgc_size:  # exclude the bgc if it's too small
+                        file_counter += 1
+                        
+                        if clusterName in genbankDict.keys():
+                            # current_dir gets to be the name of the sample
+                            genbankDict[clusterName][1].add(current_dir) 
+                        else:
+                            # location of first instance of the file is genbankDict[clustername][0]
+                            genbankDict.setdefault(clusterName, [os.path.join(dirpath, fname), set([current_dir])])
+                            
+                        if verbose:
+                            print("  Adding " + fname + " (" + str(bgc_size) + " bps)")
+                    else:
+                        print(" Discarding " + clusterName +  " (size less than " + str(min_bgc_size) + " bp, was " + str(bgc_size) + ")")
+                        
+            # else: The file does not have the gbk extension. Skip it
+    
+    if file_counter == 0:
+        sys.exit("\nError: There are no files to process")
+        
+    if file_counter == 1:
+        sys.exit("\nError: Only one file found. Please input at least two files")
+    
+    print("\n Starting with " + str(file_counter) + " files")
+
+    return genbankDict
+
+
+def timeit(f):
+    def wrap(*args):
+        insignificant_runtime = 1 #prevents an overload 
+        time1 = time.time()
+        ret = f(*args)
+        time2 = time.time()
+        runtime = time2-time1
+        
+        runtime_string = '\t%s function took %0.3f s' % (f.func_name, runtime)
+        
+        if runtime > insignificant_runtime:
+            timings_file.write(runtime_string + "\n")
+            print runtime_string
+            
+        return ret
+    return wrap
+
+
+@timeit
+def generate_network(cluster_pairs, cores):
+    #Contents of the network file: clustername1 clustername2, group1, group2, -log2score, dist, squared similarity
+    "saves the distances as the log2 of the similarity"
+    pool = Pool(cores, maxtasksperchild=100)
+    
+    #Assigns the data to the different workers and pools the results back into
+    # the network_matrix variable
+    network_matrix = pool.map(generate_dist_matrix, cluster_pairs)
+    # --- Serialized version of distance calculation ---
+    # For the time being, use this if you have memory issues
+    #network_matrix = []
+    #for pair in cluster_pairs:
+      #network_matrix.append(generate_dist_matrix(pair))
+    return network_matrix
+
+
+def generate_dist_matrix(parms):
+    #Get the values from the parameters
+    cluster1Idx,cluster2Idx,bgcClassIdx = map(int,parms)
+    cluster1 = clusterNames[cluster1Idx]
+    cluster2 = clusterNames[cluster2Idx]
+    bgc_class = bgcClassNames[bgcClassIdx]
+
+    try:
+        domain_list_A = DomainList[cluster1]
+        domain_list_B = DomainList[cluster2]
+    except KeyError:
+        print(" Warning: domain list for " + cluster1 + " or " + cluster2 + " was not found. Extracting from pfs files")
+        
+        cluster_file1 = os.path.join(output_folder, cluster1 + ".pfs")
+        cluster_file2 = os.path.join(output_folder, cluster2 + ".pfs")
+        
+        domain_list_A = get_domain_list(cluster_file1)
+        domain_list_B = get_domain_list(cluster_file2)
+    
+    # this really shouldn't happen if we've filtered domain-less gene clusters already
+    if len(domain_list_A) == 0 or len(domain_list_B) == 0:
+        print("   Warning: Regarding distance between clusters " + cluster1 + " and " + cluster2 + ":")
+        if len(domain_list_A) == 0 and len(domain_list_B) == 0:
+            print("   None have identified domains. Distance cannot be calculated")
+        elif (domain_list_A) == 0:            
+            print("   Cluster " + cluster1 + " has no identified domains. Distance set to 1")
+        else:
+            print("   Cluster " + cluster2 + " has no identified domains. Distance set to 1")
+            
+        # last two values (S, Sa) should really be zero but this could give rise to errors when parsing 
+        # the network file (unless we catched the case S = Sa = 0
+
+        # cluster1Idx, cluster2Idx, bgcClassIdx, distance, jaccard, DDS, AI, rDDSNa, rDDSa, S, Sa
+        return array('f',[cluster1Idx,cluster2Idx,bgcClassIdx,  1,0,0,0,0,0,1,1])
+    
+
+    dist, jaccard, dds, ai, rDDSna, rDDS, S, Sa = cluster_distance(cluster1, cluster2,
+                                                                   domain_list_A, domain_list_B, bgc_class) #sequence dist
+        
+    # if dist == 0:
+    #     logscore = float("inf")
+    # else:
+    #     logscore = 0
+    #     try:
+    #         logscore = log(dist, 2) #Write exception, ValueError
+    #         logscore = -1.0*logscore
+    #     except ValueError:
+    #         print("ERROR: Unexpected issue when calculating logscore.")
+    #         print(cluster1 + " - " + cluster2 + ": " + str(dist))
+            
+    #cluster1Idx, cluster2Idx, bgcClassIdx, distance, jaccard, DDS, AI, rDDSNa, rDDSa, S, Sa
+
+    network_row = array('f',[cluster1Idx, cluster2Idx, bgcClassIdx, dist, (1-dist)**2, jaccard, dds, ai, rDDSna, rDDS, S, Sa])
+    
+    return network_row
+    
+
+def cluster_distance(a, b, a_domlist, b_domlist, bgc_class): 
+    """Compare two clusters using information on their domains, and the sequences of the domains"""
+    
+    Jaccardw, DDSw, AIw, anchorboost = bgc_class_weight[bgc_class]
+
+    temp_domain_fastas = {}
+    
+    A = a
+    B = b
+    A_domlist = a_domlist[:]
+    B_domlist = b_domlist[:]
+    
+    setA = set(A_domlist)
+    setB = set(B_domlist)
+    intersect = setA.intersection(setB)
+    
+    S = 0
+    S_anchor = 0
+    
+    # Detect totally unrelated pairs from the beginning
+    if len(intersect) == 0:
+        not_intersect = setA.symmetric_difference(setB)
+        
+        # Count total number of anchor and non-anchor domain to report in the network file
+        # Apart from that, these BGCs are totally unrelated.
+        for domain in setA:
+            if domain.split(".")[0] in anchor_domains:
+                S_anchor += len(BGCs[A][domain])
+            else:
+                S += len(BGCs[A][domain])
+                
+        for domain in setB:
+            if domain.split(".")[0] in anchor_domains:
+                S_anchor += len(BGCs[B][domain])
+            else:
+                S += len(BGCs[B][domain])
+        
+        return 1.0, 0.0, 0.0, 0.0, 1.0, 1.0, S, S_anchor
+
+    
+    # define the subset of domain sequence tags to include in
+    # the DDS calculation. This is done for every domain.
+    A_domain_sequence_slice_bottom = defaultdict(int)
+    A_domain_sequence_slice_top = defaultdict(int)
+    B_domain_sequence_slice_bottom = defaultdict(int)
+    B_domain_sequence_slice_top = defaultdict(int)
+    
+    
+    # In metagenomic mode, try to align the shorter BGC ("BGC-fragment") to the
+    # best matching slice of the larger BGC
+    if metagenomic:
+        # BGC A will be the shortest
+        if len(a_domlist) < len(b_domlist):
+            A = a
+            B = b
+            A_domlist = a_domlist[:]
+            tmpB_domlist = b_domlist[:]
+        else:
+            A = b
+            B = a
+            A_domlist = b_domlist[:]
+            tmpB_domlist = a_domlist[:]
+        
+        # Find the slice of the larger BGC where the shorter one fits the best
+        setA = set(A_domlist)
+        intersect = set()
+        startB = 0
+        lengthA = len(A_domlist) # length of raw list including copies
+        for i in range(len(tmpB_domlist) - lengthA + 1):
+            tmpBset = set(tmpB_domlist[i:i+lengthA])
+            if len(setA.intersection(tmpBset)) > len(intersect):
+                startB = i
+                intersect = setA.intersection(tmpBset)
+        B_domlist = tmpB_domlist[startB:startB+lengthA]
+        setB = set(B_domlist)
+
+        # initialize domain sequence slices
+        for domain in setA:
+            A_domain_sequence_slice_bottom[domain] = 0
+            A_domain_sequence_slice_top[domain] = len(BGCs[A][domain])
+            
+        # the longest BGC needs to be sliced for domain copies as well
+        for i in range(startB):
+            domain = tmpB_domlist[i]
+            B_domain_sequence_slice_bottom[domain] += 1
+            
+        # for each top, start at bottom
+        for domain in setB:
+            B_domain_sequence_slice_top[domain] = B_domain_sequence_slice_bottom[domain]
+        for i in range(startB, startB+lengthA):
+            domain = tmpB_domlist[i]
+            B_domain_sequence_slice_top[domain] += 1
+
+    else:
+        # initialize domain sequence slices
+        for domain in setA:
+            A_domain_sequence_slice_bottom[domain] = 0
+            A_domain_sequence_slice_top[domain] = len(BGCs[A][domain])
+            
+        for domain in setB:
+            B_domain_sequence_slice_bottom[domain] = 0
+            B_domain_sequence_slice_top[domain] = len(BGCs[B][domain])
+        
+    
+    
+    # JACCARD INDEX
+    Jaccard = len(intersect)/ float( len(setA) + len(setB) - len(intersect))
+
+
+    # DDS INDEX
+    #domain_difference: Difference in sequence per domain. If one cluster doesn't have a domain at all, but the other does, 
+    #this is a sequence difference of 1. If both clusters contain the domain once, and the sequence is the same, there is a seq diff of 0.
+    #S: Max occurence of each domain
+    domain_difference_anchor,S_anchor = 0,0
+    domain_difference,S = 0,0
+        
+    not_intersect = setA.symmetric_difference(setB)
+        
+    # Case 1
+    for unshared_domain in not_intersect: #no need to look at seq identity, since these domains are unshared
+        #for each occurence of an unshared domain do domain_difference += count of domain and S += count of domain
+        unshared_occurrences = []
+
+        try:
+            unshared_occurrences = BGCs[A][unshared_domain]
+        except KeyError:
+            unshared_occurrences = BGCs[B][unshared_domain]
+            
+        # don't look at domain version, hence the split
+        if unshared_domain.split(".")[0] in anchor_domains:
+            domain_difference_anchor += len(unshared_occurrences)
+        else:
+            domain_difference += len(unshared_occurrences)
+        
+    S = domain_difference # can be done because it's the first use of these
+    S_anchor = domain_difference_anchor
+        
+    # Cases 2 and 3 (now merged)
+    missing_aligned_domain_files = []
+    for shared_domain in intersect:
+        specific_domain_list_A = BGCs[A][shared_domain]
+        specific_domain_list_B = BGCs[B][shared_domain]
+        
+        num_copies_a = A_domain_sequence_slice_top[shared_domain] - A_domain_sequence_slice_bottom[shared_domain]
+        num_copies_b = B_domain_sequence_slice_top[shared_domain] - B_domain_sequence_slice_bottom[shared_domain]
+        
+        temp_domain_fastas.clear()
+        
+        accumulated_distance = 0
+            
+        # Fill distance matrix between domain's A and B versions
+        DistanceMatrix = [[1 for col in range(num_copies_b)] for row in range(num_copies_a)]
+        
+        for domsa in range(num_copies_a):
+            for domsb in range(num_copies_b):
+                sequence_tag_a = specific_domain_list_A[domsa + A_domain_sequence_slice_bottom[shared_domain]]
+                sequence_tag_b = specific_domain_list_B[domsb + B_domain_sequence_slice_bottom[shared_domain]]
+                
+                seq_length = 0
+                matches = 0
+                gaps = 0
+                
+                try:
+                    aligned_seqA = AlignedDomainSequences[sequence_tag_a]
+                    aligned_seqB = AlignedDomainSequences[sequence_tag_b]
+                    
+                except KeyError:
+                    # For some reason we don't have the multiple alignment files. 
+                    # Try manual alignment
+                    if shared_domain not in missing_aligned_domain_files and verbose:
+                        # this will print everytime an unfound <domain>.algn is not found for every
+                        # distance calculation (but at least, not for every domain pair!)
+                        print("  Warning: " + shared_domain + ".algn not found. Trying pairwise alignment...")
+                        missing_aligned_domain_files.append(shared_domain)
+                    
+                    try:
+                        unaligned_seqA = temp_domain_fastas[sequence_tag_a]
+                        unaligned_seqB = temp_domain_fastas[sequence_tag_b]
+                    except KeyError:
+                        # parse the file for the first time and load all the sequences
+                        with open(os.path.join(domains_folder, shared_domain + ".fasta"),"r") as domain_fasta_handle:
+                            temp_domain_fastas = fasta_parser(domain_fasta_handle)
+                        
+                        unaligned_seqA = temp_domain_fastas[sequence_tag_a]
+                        unaligned_seqB = temp_domain_fastas[sequence_tag_b]
+                        
+                    # gap_open = -15
+                    # gap_extend = -6.67. These parameters were set up by Emzo
+                    alignScore = pairwise2.align.globalds(unaligned_seqA, unaligned_seqB, scoring_matrix, -15, -6.67, one_alignment_only=True)
+                    bestAlignment = alignScore[0]
+                    aligned_seqA = bestAlignment[0]
+                    aligned_seqB = bestAlignment[1]
+                    
+                    
+                # - Calculate aligned domain sequences similarity -
+                # Sequences *should* be of the same length unless something went
+                # wrong elsewhere
+                if len(aligned_seqA) != len(aligned_seqB):
+                    print("\tWARNING: mismatch in sequences' lengths while calculating sequence identity (" + shared_domain + ")")
+                    print("\t  Specific domain 1: " + aligned_seqA + " len: " + str(len(aligned_seqA)))
+                    print("\t  Specific domain 2: " + aligned_seqB + " len: " + str(len(aligned_seqB)))
+                    seq_length = min(len(aligned_seqA), len(aligned_seqB))
+                else:
+                    seq_length = len(aligned_seqA)
+                    
+                for position in range(seq_length):
+                    if aligned_seqA[position] == aligned_seqB[position]:
+                        if aligned_seqA[position] != "-":
+                            matches += 1
+                        else:
+                            gaps += 1
+                            
+                DistanceMatrix[domsa][domsb] = 1 - ( float(matches)/float(seq_length-gaps) )
+                
+        #print(shared_domain)
+        #for row in DistanceMatrix:
+            #print("\t".join(map(str,row)))
+        #print("")
+        #Only use the best scoring pairs
+        Hungarian = Munkres()
+        #print "DistanceMatrix", DistanceMatrix
+        BestIndexes = Hungarian.compute(DistanceMatrix)
+        #print "BestIndexes", BestIndexes
+        accumulated_distance = sum([DistanceMatrix[bi[0]][bi[1]] for bi in BestIndexes])
+        #print "accumulated_distance", accumulated_distance
+        
+        # the difference in number of domains accounts for the "lost" (or not duplicated) domains
+        sum_seq_dist = (abs(num_copies_a-num_copies_b) + accumulated_distance)  #essentially 1-sim
+        normalization_element = max(num_copies_a, num_copies_b)
+            
+        if shared_domain.split(".")[0] in anchor_domains:
+            S_anchor += normalization_element
+            domain_difference_anchor += sum_seq_dist
+        else:
+            S += normalization_element
+            domain_difference += sum_seq_dist
+        
+        
+    if S_anchor != 0 and S != 0:
+        DDS_non_anchor = domain_difference / float(S)
+        DDS_anchor = domain_difference_anchor / float(S_anchor)
+        
+        # Calculate proper, proportional weight to each kind of domain
+        non_anchor_prct = S / float(S + S_anchor)
+        anchor_prct = S_anchor / float(S + S_anchor)
+        
+        # boost anchor subcomponent and re-normalize
+        non_anchor_weight = non_anchor_prct / (anchor_prct*anchorboost + non_anchor_prct)
+        anchor_weight = anchor_prct*anchorboost / (anchor_prct*anchorboost + non_anchor_prct)
+
+        # Use anchorboost parameter to boost percieved rDDS_anchor
+        DDS = (non_anchor_weight*DDS_non_anchor) + (anchor_weight*DDS_anchor)
+        
+    elif S_anchor == 0:
+        DDS_non_anchor = domain_difference / float(S)
+        DDS_anchor = 0.0
+        
+        DDS = DDS_non_anchor
+        
+    else: #only anchor domains were found
+        DDS_non_anchor = 0.0
+        DDS_anchor = domain_difference_anchor / float(S_anchor)
+        
+        DDS = DDS_anchor
+ 
+    DDS = 1-DDS #transform into similarity
+ 
+
+    # ADJACENCY INDEX
+    # calculates the Tanimoto similarity of pairs of adjacent domains
+    
+    if len(A_domlist) < 2 or len(B_domlist) < 2:
+        AI = 0.0
+    else:
+        setA_pairs = set()
+        for l in range(len(A_domlist)-1):
+            setA_pairs.add(tuple(sorted([A_domlist[l],A_domlist[l+1]])))
+        
+        setB_pairs = set()
+        for l in range(len(B_domlist)-1):
+            setB_pairs.add(tuple(sorted([B_domlist[l],B_domlist[l+1]])))
+
+        # same treatment as in Jaccard
+        AI = float(len(setA_pairs.intersection(setB_pairs))) / float(len(setA_pairs.union(setB_pairs)))
+
+    
+    # GK INDEX
+    #  calculate the Goodman-Kruskal gamma index
+    #Ar = [item for item in A_domlist]
+    #Ar.reverse()
+    #GK = max([calculate_GK(A_domlist, B_domlist, nbhood), calculate_GK(Ar, B_domlist, nbhood)])
+    
+    Distance = 1 - (Jaccardw * Jaccard) - (DDSw * DDS) - (AIw * AI)
+    
+    # This could happen due to numerical innacuracies
+    if Distance < 0.0:
+        if Distance < -0.000001: # this definitely is something else...
+            print("Negative distance detected!")
+            print(Distance)
+            print(A + " - " + B)
+            print("J: " + str(Jaccard) + "\tDDS: " + str(DDS) + "\tAI: " + str(AI))
+            print("Jw: " + str(Jaccardw) + "\tDDSw: " + str(DDSw) + "\tAIw: " + str(AIw))
+        Distance = 0.0
+        
+    return Distance, Jaccard, DDS, AI, DDS_non_anchor, DDS_anchor, S, S_anchor
+
+
+"""
+*FFT-NS-i (iterative refinement method; two cycles only):
+mafft --retree 2 --maxiterate 2 input [> output]
+fftnsi input [> output]
+*FFT-NS-i (iterative refinement method; max. 1000 iterations):
+mafft --retree 2 --maxiterate 1000 input [> output]
+*FFT-NS-2 (fast; progressive method):
+mafft --retree 2 --maxiterate 0 input [> output]
+fftns input [> output]
+*FFT-NS-1 (very fast; recommended for >2000 sequences; progressive method with a rough guide tree):
+mafft --retree 1 --maxiterate 0 input [> output]
+*NW-NS-i (iterative refinement method without FFT approximation; two cycles only):
+mafft --retree 2 --maxiterate 2 --nofft input [> output]
+nwnsi input [> output]
+*NW-NS-2 (fast; progressive method without the FFT approximation):
+mafft --retree 2 --maxiterate 0 --nofft input [> output]
+nwns input [> output]
+*NW-NS-PartTree-1 (recommended for ~10,000 to ~50,000 sequences; progressive method with the PartTree algorithm):
+mafft --retree 1 --maxiterate 0 --nofft --parttree input [> output]
+
+With FFT NS 1, a distance matrix is first generated using the 6 tuple score between each pair of sequences both sequences
+are scanned from the start for matching 6 tuples, and when a match is found the score is incremented and scanning continues
+from the next residue [4]. A guide tree is then constructed by clustering according to these distances, and the sequences 
+are then aligned using the branching order of the guide tree. With FFT NS 2, the alignment produced by the FFT NS 1 method
+is used to regenerate the distance matrix and the guide tree, and then do a second progressive alignment. In this paper,
+FFT NS 1 will be specified whenever distance measures are needed. If no distance measures are required, the default 
+FFTNS2 method will be used. 
+"""
+@timeit
+def run_mafft(al_method, maxit, cores, mafft_pars, domain):
+    """Runs mafft program with the provided parameters.
+    The specific parameters used to run mafft with are actually very important for the final result.
+    Using mafft with the most progressive parameters does indeed affect the quality of the distance.
+    It is better to just use the domain information for the distance if more computationally intensive options
+    for mafft cannot be used. Setting maxiterate to anything higher than 10 did not make a difference in accuracy in the nrps testset"""
+    
+    alignment_file = domain + ".algn"
+    
+    
+    mafft_cmd_list = []
+    mafft_cmd_list.append("mafft") 
+    #mafft_cmd_list.append("--distout") #distout will save the distance matrix in a ".hat2" file
+    mafft_cmd_list.append("--quiet")
+    mafft_cmd_list.append(al_method)
+    if maxit != 0:
+        mafft_cmd_list.append("--maxiterate " + str(maxit))
+        
+    mafft_cmd_list.append("--thread")
+    mafft_cmd_list.append(str(cores))
+    
+    if mafft_pars != "":
+        mafft_cmd_list.append(mafft_pars)
+        
+    mafft_cmd_list.append(str(domain) + ".fasta")
+    mafft_cmd_list.append(">")
+    mafft_cmd_list.append(str(alignment_file))
+    
+    mafft_cmd = " ".join(mafft_cmd_list)
+    
+    if verbose:
+        print("   " + mafft_cmd)
+    subprocess.check_output(mafft_cmd, shell=True)
+
+
+def launch_hmmalign(cores, domains):
+    """
+    Launches instances of hmmalign with multiprocessing.
+    Note that the domains parameter contains the .fasta extension
+    """
+    pool = Pool(cores, maxtasksperchild=32)
+    pool.map(run_hmmalign, domains)
+    pool.close()
+    pool.join()
+    
+def run_hmmalign(domain):
+    #domain already contains the full path, with the file extension
+    domain_base = domain.split(os.sep)[-1][:-6]
+    hmmfetch_pars = ["hmmfetch", os.path.join(pfam_dir,"Pfam-A.hmm.h3m"), domain_base]
+    proc_hmmfetch = subprocess.Popen(hmmfetch_pars, stdout=subprocess.PIPE, shell=False)
+    
+    hmmalign_pars = ["hmmalign", "-o", domain.replace(".fasta",".stk"), "-", domain]
+    proc_hmmalign = subprocess.Popen(hmmalign_pars, stdin=proc_hmmfetch.stdout, stdout=subprocess.PIPE, shell=False)
+    
+    proc_hmmfetch.stdout.close()
+    proc_hmmalign.communicate()[0]
+    proc_hmmfetch.wait()
+    
+    if verbose:
+        print(" ".join(hmmfetch_pars) + " | " + " ".join(hmmalign_pars))
+    
+    SeqIO.convert(domain[:-6]+".stk", "stockholm", domain[:-6]+".algn", "fasta")
+    
+
+def generateFasta(gbkfilePath, outputdir):
+    ## first parse the genbankfile and generate the fasta file for input into hmmscan ##
+    outputbase  = gbkfilePath.split(os.sep)[-1].replace(".gbk","")
+    if verbose:
+        print "   Generating fasta for: ", outputbase
+    outputfile = os.path.join(outputdir, outputbase+'.fasta')
+
+    records = list(SeqIO.parse(gbkfilePath, "genbank"))
+    cds_ctr = 0
+    fasta_data = []
+    
+    for record in records:
+        CDS_List = (feature for feature in record.features if feature.type == 'CDS')
+
+        # parse through the CDS lists to make the fasta file for hmmscan, if translation isn't available attempt manual translation
+        for CDS in CDS_List:
+            cds_ctr += 1
+            
+            gene_id = ""
+            if "gene" in CDS.qualifiers:
+                gene_id = CDS.qualifiers.get('gene',"")[0]
+                
+            protein_id = ""
+            if "protein_id" in CDS.qualifiers:
+                protein_id = CDS.qualifiers.get('protein_id',"")[0]
+            
+            # nofuzzy_start/nofuzzy_end are obsolete
+            # http://biopython.org/DIST/docs/api/Bio.SeqFeature.FeatureLocation-class.html#nofuzzy_start
+            gene_start = max(0, int(CDS.location.start))
+            gene_end = max(0, int(CDS.location.end))
+            direction = CDS.location.strand
+            
+            if direction == 1:
+                strand = '+'
+            else:
+                strand = '-'
+
+            if 'translation' in CDS.qualifiers.keys():
+                prot_seq = CDS.qualifiers['translation'][0]
+            # If translation isn't available translate manually, this will take longer
+            else:
+                nt_seq = CDS.location.extract(record.seq)
+                
+                # If we know sequence is an ORF (like all CDSs), codon table can be
+                #  used to correctly translate alternative start codons.
+                #  see http://biopython.org/DIST/docs/tutorial/Tutorial.html#htoc25
+                # If the sequence has a fuzzy start/end, it might not be complete,
+                # (therefore it might not be the true start codon)
+                # However, in this case, if 'translation' not availabe, assume 
+                #  this is just a random sequence 
+                complete_cds = False 
+                
+                # More about fuzzy positions
+                # http://biopython.org/DIST/docs/tutorial/Tutorial.html#htoc39
+                fuzzy_start = False 
+                if str(CDS.location.start)[0] in "<>":
+                    complete_cds = False
+                    fuzzy_start = True
+                    
+                fuzzy_end = False
+                if str(CDS.location.end)[0] in "<>":
+                    fuzzy_end = True
+                
+                #for protein sequence if it is at the start of the entry assume 
+                # that end of sequence is in frame and trim from the beginning
+                #if it is at the end of the genbank entry assume that the start 
+                # of the sequence is in frame
+                reminder = len(nt_seq)%3
+                if reminder > 0:
+                    if fuzzy_start and fuzzy_end:
+                        print("Warning, CDS (" + outputbase + ", " + CDS.qualifiers.get('locus_tag',"")[0] + ") has fuzzy start and end positions, and a sequence length not multiple of three. Skipping")
+                        break
+                    
+                    if fuzzy_start:
+                        if reminder == 1:
+                            nt_seq = nt_seq[1:]
+                        else:
+                            nt_seq = nt_seq[2:]
+                    # fuzzy end
+                    else:
+                        #same logic reverse direction
+                        if reminder == 1:
+                            nt_seq = nt_seq[:-1]
+                        else:
+                            nt_seq = nt_seq[:-2]
+                
+                # The Genetic Codes: www.ncbi.nlm.nih.gov/Taxonomy/Utils/wprintgc.cgi
+                if "transl_table" in CDS.qualifiers.keys():
+                    CDStable = CDS.qualifiers.get("transl_table", "")[0]
+                    prot_seq = str(nt_seq.translate(table=CDStable, to_stop=True, cds=complete_cds))
+                else:
+                    prot_seq = str(nt_seq.translate(to_stop=True, cds=complete_cds))
+                    
+            fasta_header = outputbase + "_ORF" + str(cds_ctr)+ ":gid:" + str(gene_id) + ":pid:" + str(protein_id) + ":loc:" + str(gene_start) + ":" + str(gene_end) + ":strand:" + strand
+            fasta_header = fasta_header.replace(">","") #the coordinates might contain larger than signs, tools upstream don't like this
+            fasta_header = ">"+(fasta_header.replace(" ", "")) #the domtable output format (hmmscan) uses spaces as a delimiter, so these cannot be present in the fasta header
+            fasta_data.append((fasta_header, prot_seq))
+    
+    # write fasta file
+    with open(outputfile,'w') as fastaHandle:
+        for header_sequence in fasta_data:
+            fastaHandle.write('%s\n' % header_sequence[0])
+            fastaHandle.write('%s\n' % header_sequence[1])
+
+    return outputfile
+
+def runHmmScan(fastaPath, hmmPath, outputdir, verbose):
+    ## will run hmmscan command on a fasta file with a single core and generate a domtable file
+    hmmFile = os.path.join(hmmPath,"Pfam-A.hmm")
+    if os.path.isfile(fastaPath):
+        name = fastaPath.split(os.sep)[-1].replace(".fasta","")
+        outputName = os.path.join(outputdir, name+".domtable")
+        
+        hmmscan_cmd = "hmmscan --cpu 0 --domtblout %s --cut_tc %s %s" % (outputName,hmmFile,fastaPath)
+        if verbose == True:
+            print("   " + hmmscan_cmd)
+        subprocess.check_output(hmmscan_cmd, shell=True)
+
+    else:
+        sys.exit("Error running hmmscan: Fasta file " + fastaPath + " doesn't exist")
+
+def parseHmmScan(hmmscanResults, pfd_folder, pfs_folder, overlapCutoff):
+    outputbase = hmmscanResults.split(os.sep)[-1].replace(".domtable", "")
+    # try to read the domtable file to find out if this gbk has domains. Domains need to be parsed into fastas anyway.
+    if os.path.isfile(hmmscanResults):
+        pfd_matrix = domtable_parser(outputbase, hmmscanResults)
+        num_domains = len(pfd_matrix) # these might still be overlapped, but we need at least 1
+
+        if num_domains > 0:
+            print("  Processing domtable file: " + outputbase)
+
+            # check_overlap also sorts the filtered_matrix results
+            filtered_matrix, domains = check_overlap(pfd_matrix,overlapCutoff)  #removes overlapping domains, and keeps the highest scoring domain
+            
+            # Save list of domains per BGC
+            pfsoutput = os.path.join(pfs_folder, outputbase + ".pfs")
+            with open(pfsoutput, 'wb') as pfs_handle:
+                pfs_handle.write(" ".join(domains))
+            
+            # Save more complete information of each domain per BGC
+            pfdoutput = os.path.join(pfd_folder, outputbase + ".pfd")
+            with open(pfdoutput,'wb') as pfd_handle:
+                write_pfd(pfd_handle, filtered_matrix)
+        else:
+            # there aren't any domains in this BGC
+            # delete from all data structures
+            print("  No domains where found in " + outputbase + ".domtable. Removing it from further analysis")
+            info = genbankDict.get(outputbase)
+            clusters.remove(outputbase)
+            baseNames.remove(outputbase)
+            gbk_files.remove(info[0])
+            for sample in info[1]:
+                sampleDict[sample].remove(outputbase)
+            del genbankDict[outputbase]
+            
+    else:
+        sys.exit("Error: hmmscan file " + outputbase + " was not found! (parseHmmScan)")
+
+    return("")
+
+def clusterJson(outputFile,matrix,cutoff=0.99,damping=0.8):
+    ## generate similarity matrix from distance score - any distance higher than the distance cutoff will result in a similarity score of 0
+    bgcs = set()
+    simDict = {}
+    # Doing this so it only has to go through the matrix once
+    for row in matrix:
+        gc1 = row[0]
+        gc2 = row[1]
+        distance = row[3]
+        bgcs.add(gc1)
+        bgcs.add(gc2)
+        if distance <= cutoff:
+            similarity = 1 - distance
+        else:
+            similarity = 0
+        gcSimilarities = simDict.setdefault(gc1,{})
+        gcSimilarities[gc2] = similarity
+    # preserve order
+    bgcs = sorted(list(bgcs))
+    for bgc in bgcs:
+        if bgc in simDict.keys():
+            simDict[bgc][bgc] = 1
+        else:
+            simDict[bgc] = {bgc:1}
+
+    triUdistMatrix = np.array([[simDict[bgc2].get(bgc1,0) for bgc1 in bgcs] for bgc2 in bgcs])
+    symDistMatrix = triUdistMatrix + triUdistMatrix.T - np.diag(triUdistMatrix.diagonal())
+    labels = AffinityPropagation(damping=damping, max_iter=500,
+                                 preference=None,affinity='precomputed').fit_predict(symDistMatrix)
+    numBGCs = len(bgcs)
+    bs_distances = [[float('%.3f' % sim) for sim in triUdistMatrix[idx,idx:numBGCs]] for idx in xrange(numBGCs)]
+    bs_data = [{"id":clusterNames[int(bgc)]} for bgc in bgcs]
+    familiesDict = {}
+    for idx,label in enumerate(labels):
+        members = familiesDict.setdefault(label,[])
+        members.append(idx)
+        familiesDict[label] = members
+    bs_families = [{'id':'FAM_%.3d' % family,'members':members} for family,members in familiesDict.iteritems()]
+    with open(outputFile,'w') as outfile:
+        outfile.write('var bs_distances=%s\n' % str(bs_distances))
+        outfile.write('var bs_data=%s\n' % str(bs_data))
+        outfile.write('var bs_families=%s' % str(bs_families))
+    return
+
+class FloatRange(object):
+    def __init__(self, start, end):
+        self.start = start
+        self.end = end
+    def __eq__(self, other):
+        return self.start <= other <= self.end
+
+def CMD_parser():
+    parser = ArgumentParser()
+    
+    parser.add_argument("-o", "--outputdir", dest="outputdir", default="", required=True,
+                      help="Output directory, this will contain your pfd, pfs, network and hmmscan output files.")
+    parser.add_argument("-i", "--inputdir", dest="inputdir", default=os.path.dirname(os.path.realpath(__file__)),
+                      help="Input directory of gbk files, if left empty, all gbk files in current and lower directories will be used.")
+    parser.add_argument("-c", "--cores", dest="cores", default=cpu_count(),
+                      help="Set the number of cores the script may use (default: use all available cores)")
+    parser.add_argument("-v", "--verbose", dest="verbose", action="store_true", default=False,
+                      help="Prints more detailed information. Toggle to true.")
+    parser.add_argument("--include_singletons", dest="include_singletons", action="store_true", default=False,
+                      help="Include nodes that have no edges to other nodes from the network. Toggle to activate.")
+    parser.add_argument("-d", "--domain_overlap_cutoff", dest="domain_overlap_cutoff", default=0.1,
+                      help="Specify at which overlap percentage domains are considered to overlap.")
+    parser.add_argument("-m", "--min_bgc_size", dest="min_bgc_size", default=0,
+                      help="Provide the minimum size of a BGC to be included in the analysis. Default is 0 base pairs")
+    
+    parser.add_argument("-s", "--samples", dest="samples", action="store_true", default=False, help="Separate the input files into samples according to their containing folder within the input folder. Toggle to activate")
+    
+    parser.add_argument("--no_all", dest="no_all", action="store_true", default=False, help="By default, BiG-SCAPE uses a single data set comprised of all input files available recursively within the input folder. Toggle to disactivate this behaviour (in that case, if the --samples parameter is not activated, BiG-SCAPE will not create any network file)")
+    
+    parser.add_argument("--mix", dest="mix", action="store_true", default=False, help="By default, BiG-SCAPE separates the analysis according to the BGC product (PKS Type I, NRPS, RiPPs, etc.) and will create network directories for each class. Toggle to include an analysis mixing all classes")
+    
+    parser.add_argument("--hybrids", dest="hybrids", action="store_true", default=False, help="Toggle to also add PKS/NRPS Hybrids to the PKSI, PKSother and NRPS class analysis")
+    
+    parser.add_argument("--metagenomic", dest="metagenomic", action="store_true", default=False, help="Activate metagenomic mode. BiG-SCAPE will change the logic in the distance calculation phase to try to perform local alignments of shorter, fragmented BGCs.")
+
     parser.add_argument("--no_classify", dest="no_classify", action="store_true", default=False, help="By default, BiG-SCAPE classifies the output files analysis based on the BGC product. Toggle to deactivate (in that case, if the --no_classify parameter is not activated, BiG-SCAPE will not create any network file).")
-    
+
     parser.add_argument("--banned_classes", nargs='+', dest="banned_classes", default="", choices=["PKSI", "PKSother", "NRPS", "RiPPs", "Saccharides", "Terpene", "PKS-NRP_Hybrids", "Others"], help="Classes that should NOT be included in the classification. E.g. \"--banned_classes PKSI PKSOther\"")
-=======
-    parser.add_option("--hybrids", dest="hybrids", action="store_true", default=False, help="Toggle to also add PKS/NRPS Hybrids to the PKSI, PKSother and NRPS class analysis")
->>>>>>> 4adc1e3d
-
-    parser.add_option("--pfam_dir", dest="pfam_dir",
-                      default=os.path.dirname(os.path.realpath(__file__)), 
-                      help="Location of hmmpress-processed Pfam files. Default is same location of BiG-SCAPE")
-    parser.add_option("--anchorfile", dest="anchorfile", default="anchor_domains.txt",
-                      help="Provide a custom name for the anchor domains file, default is anchor_domains.txt.")
-    parser.add_option("--exclude_gbk_str", dest="exclude_gbk_str", default="",
-                      help="If this string occurs in the gbk filename, this file will not be used for the analysis.")
-    
-    parser.add_option("--mafft_pars", dest="mafft_pars", default="",
-                      help="Add single/multiple parameters for MAFFT specific enclosed by quotation marks e.g. \"--nofft --parttree\"")
-    parser.add_option("--al_method", dest="al_method", default="--retree 2",
-                      help="alignment method for MAFFT, if there's a space in the method's name, enclose by quotation marks. default: \"--retree 2\" corresponds to the FFT-NS-2 method")
-    parser.add_option("--maxiterate", dest="maxit", default=1000,
-                      help="Maxiterate parameter in MAFFT, default is 1000, corresponds to the FFT-NS-2 method")
-    parser.add_option("--mafft_threads", dest="mafft_threads", default=0,
-                      help="Set the number of threads in MAFFT, -1 sets the number of threads as the number of physical cores. Default: same as --cores parameter")
-    parser.add_option("--use_hmmalign", dest="use_hmmalign", action="store_true", default=False, help="Use hmmalign instead of MAFFT for multiple alignment of domain sequences")
-    
-    parser.add_option("--force_hmmscan", dest="force_hmmscan", action="store_true", default=False, 
-                      help="Force domain prediction using hmmscan even if BiG-SCAPE finds processed domtable files (e.g. to use a new version of PFAM).")
-    parser.add_option("--skip_hmmscan", dest="skip_hmmscan", action="store_true", default=False,
-                      help="When skipping hmmscan, the GBK files should be available, and the domain tables need to be in the output folder.")
-    parser.add_option("--skip_ma", dest="skip_ma", action="store_true", default=False, 
-                      help="Skip Multiple Alignment of domains' sequences.")
-    parser.add_option("--skip_all", dest="skip_all", action="store_true",
-                      default = False, help = "Only generate new network files. ")
-<<<<<<< HEAD
-    parser.add_argument("--cutoffs", dest="cutoffs", nargs="+", default="1", type=float, choices=[FloatRange(0.0, 1.0)],
-=======
-    parser.add_option("--cutoffs", dest="cutoffs", default="1",
->>>>>>> 4adc1e3d
-                      help="Generate networks using multiple raw distance cutoff values, example: \"0.1, 0.25, 0.5, 1.0\". Default: 1.0 (all distances are included)")
-
-    (options, args) = parser.parse_args()
-    return options, args
-
-
-if __name__=="__main__":
-    options, args = CMD_parser()
-    
-    if options.outputdir == "":
-        print "please provide a name for an output folder using parameter -o or --outputdir"
-        sys.exit(0)
-    
-    global anchor_domains
-    if os.path.isfile(options.anchorfile):
-        anchor_domains = get_anchor_domains(options.anchorfile)
-    else:
-        print("File with list of anchor domains not found")
-        anchor_domains = []
-    
-    global bgc_class_weight
-    global AlignedDomainSequences
-    global DomainList
-    global verbose
-    global BGCs
-    
-    # contains the type of the final product of the BGC (as predicted by AntiSMASH), 
-    # as well as the definition line from the BGC file. Used in the final network files.
-    global output_folder
-
-    global pfam_dir
-    global timings_file
-    global cores
-    global metagenomic
-    global clusterNames, bgcClassNames
-    
-    include_disc_nodes = options.include_disc_nodes
-    
-    cores = int(options.cores)
-    
-    options_all = not options.no_all
-    options_samples = options.samples
-    
-    options_mix = options.mix
-    options_classify = not options.no_classify
-    metagenomic = options.metagenomic
-    
-    cutoff_list = options.cutoffs
-    for c in cutoff_list:
-        if c <= 0.0:
-            cutoff_list.remove(c)
-    if 1.0 not in cutoff_list:
-        cutoff_list.append(1.0) # compulsory for re-runs
-        print("Adding cutoff=1.0 case by default")
-    
-    output_folder = str(options.outputdir)
-    
-    pfam_dir = str(options.pfam_dir)
-    h3f = os.path.join(pfam_dir, "Pfam-A.hmm.h3f")
-    h3i = os.path.join(pfam_dir, "Pfam-A.hmm.h3i")
-    h3m = os.path.join(pfam_dir, "Pfam-A.hmm.h3m")
-    h3p = os.path.join(pfam_dir, "Pfam-A.hmm.h3p")
-    if not (os.path.isfile(h3f) and os.path.isfile(h3i) and os.path.isfile(h3m) and os.path.isfile(h3p)):
-        print("One or more of the necessary Pfam files (.h3f, .h3i, .h3m, .h3p) were not found")
-        if os.path.isfile(os.path.join(pfam_dir, "Pfam-A.hmm")):
-            print("Please use hmmpress with Pfam-A.hmm")
-        else:
-            print("Please download the latest Pfam-A.hmm file from http://pfam.xfam.org/")
-            print("Then use hmmpress on it, and use the --pfam_dir parameter to point to the location of the files")
-        sys.exit()
-    
-    if options.mafft_threads == 0:
-        options.mafft_threads = options.cores
-    else:
-        options.mafft_threads = int(options.mafft_threads)
-                    
-    verbose = options.verbose
-    
-    networks_folder_all = "networks_all"
-    networks_folder_samples = "networks_samples"
-    
-    if options.skip_all:
-        if options.skip_hmmscan or options.skip_ma:
-            print("Overriding --skip_hmmscan/--skip_ma with --skip_all parameter")
-            options.skip_hmmscan = False
-            options.skip_ma = False
-    
-    time1 = time.time()
-    print("\n   - - Obtaining input files - -")
-    
-    # Make the following available for possibly deleting entries within parseHmmScan
-    global genbankDict, gbk_files, sampleDict, clusters, baseNames
-    
-    # genbankDict: {cluster_name:[genbank_path_to_1st_instance,[sample_1,sample_2,...]]}
-    group_dct = {} # also 
-    genbankDict = get_gbk_files(options.inputdir, int(options.min_bgc_size), options.exclude_gbk_str, group_dct)
-
-    # clusters and sampleDict contain the necessary structure for all-vs-all and sample analysis
-    clusters = genbankDict.keys()
-    
-    sampleDict = {} # {sampleName:set(bgc1,bgc2,...)}
-    gbk_files = [] # raw list of gbk file locations
-    for (cluster, (path, clusterSample)) in genbankDict.iteritems():
-        gbk_files.append(path)
-        for sample in clusterSample:
-            clustersInSample = sampleDict.get(sample, set())
-            clustersInSample.add(cluster)
-            sampleDict[sample] = clustersInSample
-
-    
-    print("\nCreating output directories")
-    
-    domtable_folder = os.path.join(output_folder, "domtable")
-    bgc_fasta_folder = os.path.join(output_folder, "fasta")
-    pfs_folder = os.path.join(output_folder, "pfs")
-    pfd_folder = os.path.join(output_folder, "pfd")    
-    domains_folder = os.path.join(output_folder, "domains")
-    
-    create_directory(output_folder, "Output", False)
-    write_parameters(output_folder, options)
-    
-    create_directory(domtable_folder, "Domtable", False)
-    create_directory(domains_folder, "Domains", False)
-    create_directory(bgc_fasta_folder, "BGC fastas", False)
-    create_directory(pfs_folder, "pfs", False)
-    create_directory(pfd_folder, "pfd", False)
-    
-
-    print("\nTrying threading on %i cores" % cores)
-    
-    #open the file that will contain the timed functions
-    timings_file = open(os.path.join(output_folder, "runtimes.txt"), 'w') 
-    
-    """BGCs -- 
-    dictionary of this structure:
-    BGCs = {'cluster_name_x': { 'general_domain_name_x' : ['specific_domain_name_1',
-     'specific_domain_name_2'] } }
-    - cluster_name_x: cluster name (can be anything)
-    - general_domain_name_x: PFAM ID, for example 'PF00550'
-    - specific_domain_name_x: ID of a specific domain that will allow to you to map it to names in DMS unequivocally
-     (for example, 'PF00550_start_end', where start and end are genomic positions)."""     
-    BGCs = {} #will contain the BGCs
-    
-    
-    # Weights in the format J, DDS, AI, anchorboost
-    # Generated with optimization results 2016-12-05. 
-    # Used the basic list of 4 anchor domains.
-    bgc_class_weight = {}
-    bgc_class_weight["PKSI"] = (0.22, 0.76, 0.02, 1.0)
-    bgc_class_weight["PKSother"] = (0.0, 0.32, 0.68, 4.0)
-    bgc_class_weight["NRPS"] = (0.0, 1.0, 0.0, 4.0)
-    bgc_class_weight["RiPPs"] = (0.28, 0.71, 0.01, 1.0)
-    bgc_class_weight["Saccharides"] = (0.0, 0.0, 1.0, 1.0)
-    bgc_class_weight["Terpene"] = (0.2, 0.75, 0.05, 2.0)
-    bgc_class_weight["PKS-NRP_Hybrids"] = (0.0, 0.78, 0.22, 1.0)
-    bgc_class_weight["Others"] = (0.01, 0.97, 0.02, 4.0)
-    
-    #define which classes will be analyzed (if in the options_classify mode)
-    valid_classes = set()
-    for key in bgc_class_weight:
-        valid_classes.add(key.lower())
-    user_banned_classes = set([a.strip().lower() for a in options.banned_classes])
-    valid_classes = valid_classes - user_banned_classes
-
-    bgc_class_weight["mix"] = (0.2, 0.75, 0.05, 2.0) # default when not separating in classes
-    BGC_classes = defaultdict(list)
-    # mix class will always be the last element of the tuple
-    bgcClassNames = tuple(sorted(list(bgc_class_weight)) + ["mix"])
-    assert bgcClassNames[-1] == 'mix'
-
-    bgcClassName2idx = dict(zip(bgcClassNames,range(len(bgcClassNames))))
-
-    AlignedDomainSequences = {} # Key: specific domain sequence label. Item: aligned sequence
-    DomainList = {} # Key: BGC. Item: ordered list of domains
-    
-    # to avoid multiple alignment if there's only 1 seq. representing a particular domain
-    sequences_per_domain = {}
-    
-    print("\n\n   - - Processing input files - -")
-    
-    # These will be used to track if we drop files in processing
-    genbankFileLocations = set(gbk_files)
-    baseNames = set(clusters)
-
-    ### Step 1: Generate Fasta Files
-    print "\nParsing genbank files to generate fasta files for hmmscan"
-
-    # filter through task list to avoid unecessary computation: 
-    #  If the corresponding fasta file from every genbank exists, skip it
-    alreadyDone = set()
-    for genbank in genbankFileLocations:
-        outputbase = genbank.split(os.sep)[-1].replace(".gbk","")
-        outputfile = os.path.join(bgc_fasta_folder,outputbase + '.fasta')
-        if os.path.isfile(outputfile) and os.path.getsize(outputfile) > 0:
-            alreadyDone.add(genbank)
-
-    if len(genbankFileLocations - alreadyDone) == 0:
-        print(" All GenBank files had already been processed")
-    elif len(alreadyDone) > 0:
-        if len(genbankFileLocations - alreadyDone) < 20:
-            print " Warning: The following NEW input file(s) will be processed: %s" % ", ".join(x.split(os.sep)[-1].replace(".gbk","") for x in genbankFileLocations - alreadyDone)
-        else:
-            print(" Warning: " + str(len(genbankFileLocations-alreadyDone)) + " new files will be processed")
-    else:
-        print(" Processing " + str(len(genbankFileLocations)) + " files")
-
-    # Generate Pool of workers
-    pool = Pool(cores,maxtasksperchild=32)
-    for genbankFile in (genbankFileLocations - alreadyDone):
-        pool.apply_async(generateFasta,args =(genbankFile,bgc_fasta_folder))
-    pool.close()
-    pool.join()
-
-    print " Finished generating fasta files."
-
-    ### Step 2: Run hmmscan
-    print("\nPredicting domains using hmmscan")
-    
-    # All available fasta files (could be more than it should if reusing output folder)
-    allFastaFiles = set(glob(os.path.join(bgc_fasta_folder,"*.fasta")))
-    
-    # fastaFiles: all the fasta files that should be there 
-    # (i.e. correspond to the input files)
-    fastaFiles = set()
-    for name in baseNames:
-        fastaFiles.add(os.path.join(bgc_fasta_folder, name+".fasta"))
-    
-    # fastaBases: the actual fasta files we have that correspond to the input
-    fastaBases = allFastaFiles.intersection(fastaFiles)
-    
-    # Verify that all input files had their fasta sequences extracted
-    if len(fastaFiles - fastaBases) > 0:
-        sys.exit("Error! The following files did NOT have their fasta sequences extracted: " + ", ".join(fastaFiles - fastaBases))
-    
-    # Make a list of all fasta files that need to be processed
-    # (i.e., they don't yet have a corresponding .domtable)
-    if options.force_hmmscan:
-        # process all files, regardless of whether they already existed
-        task_set = fastaFiles
-        print(" Forcing domain prediction on ALL fasta files (--force_hmmscan)")
-    else:
-        # find already processed files
-        alreadyDone = set()
-        for fasta in fastaFiles:
-            outputbase  = fasta.split(os.sep)[-1].replace(".fasta","")
-            outputfile = os.path.join(domtable_folder,outputbase + '.domtable')
-            if os.path.isfile(outputfile) and os.path.getsize(outputfile) > 0:
-                alreadyDone.add(fasta)
-            
-        if len(fastaFiles - alreadyDone) == 0:
-            print(" All fasta files had already been processed")
-        elif len(alreadyDone) > 0:
-            if len(fastaFiles-alreadyDone) < 20:
-                print " Warning! The following NEW fasta file(s) will be processed: %s" % ", ".join(x.split(os.sep)[-1].replace(".fasta","") for x in fastaFiles - alreadyDone)
-            else:
-                print(" Warning: " + str(len(fastaFiles-alreadyDone)) + " NEW fasta files will be processed")
-        else:
-            print(" Predicting domains for " + str(len(fastaFiles)) + " fasta files")
-
-        task_set = fastaFiles - alreadyDone
-        
-    pool = Pool(cores,maxtasksperchild=1)
-    for fastaFile in task_set:
-        pool.apply_async(runHmmScan,args=(fastaFile, pfam_dir, domtable_folder, verbose))
-    pool.close()
-    pool.join()
-
-    print " Finished generating domtable files."
-
-
-    ### Step 3: Parse hmmscan domtable results and generate pfs and pfd files
-    print("\nParsing hmmscan domtable files")
-    
-    # All available domtable files
-    allDomtableFiles = set(glob(os.path.join(domtable_folder,"*.domtable")))
-    
-    # domtableFiles: all domtable files corresponding to the input files
-    domtableFiles = set()
-    for name in baseNames:
-        domtableFiles.add(os.path.join(domtable_folder, name+".domtable"))
-    
-    # domtableBases: the actual set of input files with coresponding domtable files
-    domtableBases = allDomtableFiles.intersection(domtableFiles)
-    
-    # Verify that all input files have a corresponding domtable file
-    if len(domtableFiles - domtableBases) > 0:
-        sys.exit("Error! The following files did NOT have their domains predicted: " + ", ".join(domtableFiles - domtableBases))
-    
-    # find already processed files (assuming that if the pfd file exists, the pfs should too)
-    alreadyDone = set()
-    if not options.force_hmmscan:
-        for domtable in domtableFiles:
-            outputbase = domtable.split(os.sep)[-1].replace(".domtable","")
-            outputfile = os.path.join(pfd_folder, outputbase + '.pfd')
-            if os.path.isfile(outputfile) and os.path.getsize(outputfile) > 0:
-                alreadyDone.add(domtable)
-                
-    if len(domtableFiles - alreadyDone) == 0: # Re-run
-        print(" All domtable files had already been processed")
-    elif len(alreadyDone) > 0: # Incomplete run
-        if len(domtableFiles-alreadyDone) < 20:
-            print " Warning! The following domtable files had not been processed: %s" % ", ".join(x.split(os.sep)[-1].replace(".domtable","") for x in domtableFiles - alreadyDone)
-        else:
-            print(" Warning: " + str(len(domtableFiles-alreadyDone)) + " domtable files will be processed")
-    else: # First run
-        print(" Processing " + str(len(domtableFiles)) + " domtable files")
-
-    # If using the multiprocessing version and outputbase doesn't have any
-    #  predicted domains, it's not as easy to remove if from the analysis
-    #  (probably because parseHmmScan only has a copy of clusters et al?)
-    # Using serialized version for now. Probably doesn't have too bad an impact
-    #pool = Pool(cores,maxtasksperchild=32)
-    for domtableFile in domtableFiles - alreadyDone:
-        parseHmmScan(domtableFile, pfd_folder, pfs_folder, options.domain_overlap_cutoff)
-        #pool.apply_async(parseHmmScan, args=(domtableFile,output_folder,options.domain_overlap_cutoff))
-    #pool.close()
-    #pool.join()
-    
-    # If number of pfd files did not change, no new sequences were added to the 
-    #  domain fastas and we could try to resume the multiple alignment phase
-    # baseNames have been pruned of BGCs with no domains that might've been added temporarily
-    try_MA_resume = False
-    if len(baseNames - set(pfd.split(os.sep)[-1][:-9] for pfd in alreadyDone)) == 0:
-        try_MA_resume = True
-    else:
-        # new sequences will be added to the domain fasta files. Clean domains folder
-        for thing in os.listdir(domains_folder):
-            os.remove(os.path.join(domains_folder,thing))
-
-    print " Finished generating generating pfs and pfd files."
-
-
-    ### Step 4: Parse the pfs, pfd files to generate BGC dictionary, clusters, and clusters per sample objects
-    print("\nProcessing domains sequence files")
-    
-    # All available pfd files
-    allPfdFiles = set(glob(os.path.join(pfd_folder,"*.pfd")))
-    
-    # pfdFiles: all pfd files corresponding to the input files
-    # (some input files could've been removed due to not having predicted domains)
-    pfdFiles = set()
-    for name in baseNames:
-        pfdFiles.add(os.path.join(pfd_folder, name+".pfd"))
-    
-    # pfdBases: the actual set of input files that have pfd files
-    pfdBases = allPfdFiles.intersection(pfdFiles)
-    
-    # verify previous step. 
-    # All BGCs without predicted domains should no longer be in baseNames    
-    if len(pfdFiles - pfdBases) > 0:
-        sys.exit("Error! The following files did NOT have their domtable files processed: " + ", ".join(pfdFiles - pfdBases))
-
-    if options.skip_ma:
-        print(" Running with skip_ma parameter: Assuming that the domains folder has all the fasta files")
-        print(" Only extracting BGC group from input file")
-    else:
-        print(" Adding sequences to corresponding domains file")
-            
-        for outputbase in baseNames:
-            if verbose:
-                print("   Processing: " + outputbase)
-
-            pfdFile = os.path.join(pfd_folder, outputbase + ".pfd")
-            filtered_matrix = [map(lambda x: x.strip(), line.split('\t')) for line in open(pfdFile)]
-
-            # save each domain sequence from a single BGC in its corresponding file
-            fasta_file = os.path.join(bgc_fasta_folder, outputbase + ".fasta")
-            
-            # only create domain fasta if the pfd content is different from original and 
-            #  domains folder has been emptied. Else, if trying to resume alignment phase,
-            #  domain fasta files will contain duplicate sequence labels
-            if not try_MA_resume:
-                with open(fasta_file, "r") as fasta_file_handle:
-                    fasta_dict = fasta_parser(fasta_file_handle) # all fasta info from a BGC
-                save_domain_seqs(filtered_matrix, fasta_dict, domains_folder, outputbase)
-
-            BGCs[outputbase] = BGC_dic_gen(filtered_matrix)
-
-    # Get the ordered list of domains
-    print(" Reading the ordered list of domains from the pfs files")
-    for outputbase in baseNames:
-        pfsfile = os.path.join(pfs_folder, outputbase + ".pfs")
-        if os.path.isfile(pfsfile):
-            DomainList[outputbase] = get_domain_list(pfsfile)
-        else:
-            sys.exit(" Error: could not open " + outputbase + ".pfs")
-
-    #Write or retrieve BGC dictionary
-    if not options.skip_all:
-        if options.skip_hmmscan or options.skip_ma:
-            with open(os.path.join(output_folder, "BGCs.dict"), "r") as BGC_file:
-                BGCs = pickle.load(BGC_file)
-                BGC_file.close()
-        else:
-            with open(os.path.join(output_folder, "BGCs.dict"), "w") as BGC_file:
-                pickle.dump(BGCs, BGC_file)
-                BGC_file.close()
-    
-    
-    print("\n\n   - - Calculating distance matrix - -")
-   
-    # Do multiple alignments if needed
-    if not options.skip_ma:
-        print("Performing multiple alignment of domain sequences")
-        
-        # obtain all fasta files with domain sequences
-        fasta_domains = set(glob(os.path.join(domains_folder,"*.fasta")))
-        
-        # compare with .algn set of files. Maybe resuming is possible if
-        # no new sequences were added
-        if try_MA_resume:
-            temp_aligned = set(glob(os.path.join(domains_folder, "*.algn")))
-            
-            if len(temp_aligned) > 0:
-                print(" Found domain fasta files without corresponding alignments")
-                
-                for a in temp_aligned:
-                    if os.path.getsize(a) > 0:
-                        fasta_domains.remove(a[:-5]+".fasta")
-            
-            temp_aligned.clear()
-        
-        # Try to further reduce the set of domain fastas that need alignment
-        sequence_tag_list = set()
-        header_list = []
-        fasta_domains_temp = fasta_domains.copy()
-        for domain_file in fasta_domains_temp:
-            domain_name = domain_file.split(os.sep)[-1].replace(".fasta", "")
-            
-            # fill fasta_dict...
-            with open(domain_file, "r") as fasta_handle:
-                header_list = get_fasta_keys(fasta_handle)
-                
-            # Get the BGC name from the sequence tag. The form of the tag is:
-            # >BGCXXXXXXX_BGCXXXXXXX_ORF25:gid...
-            sequence_tag_list = set(s.split("_ORF")[0] for s in header_list)
-
-            # ...to find out how many sequences do we actually have
-            if len(sequence_tag_list) == 1:
-                # avoid multiple alignment if the domains all belong to the same BGC
-                fasta_domains.remove(domain_file)
-                if verbose:
-                    print(" Skipping Multiple Alignment for " + domain_name + " (appears only in one BGC)")
-        
-        sequence_tag_list.clear()
-        del header_list[:]
-        
-        fasta_domains_temp.clear()
-            
-        # Do the multiple alignment
-        if len(fasta_domains) > 0:
-            if options.use_hmmalign:
-                print("\n Using hmmalign")
-                launch_hmmalign(cores, fasta_domains)
-                                        
-            else:
-                print("\n Using MAFFT")
-                for domain in fasta_domains:
-                    domain_name = domain[:-6]
-                    # Multiple alignment of all domain sequences
-                    run_mafft(options.al_method, options.maxit, options.mafft_threads, options.mafft_pars, domain_name)
-    
-            # verify all tasks were completed by checking existance of alignment files
-            for domain in fasta_domains:
-                if not os.path.isfile(domain[:-6]+".algn"):
-                    print("   WARNING, " + domain[:-6] + ".algn could not be found (possible issue with aligner).")
-                       
-        else:
-            print(" No domain fasta files found to align")
-    
-    
-    # If there's something to analyze, load the aligned sequences
-    if options_samples or options_all:
-        print(" Trying to read domain alignments (*.algn files)")
-        aligned_files_list = glob(os.path.join(domains_folder, "*.algn"))
-        if len(aligned_files_list) == 0:
-            sys.exit("No aligned sequences found in the domain folder (run without the --skip_ma parameter or point to the correct output folder)")
-        for aligned_file in aligned_files_list:
-            with open(aligned_file, "r") as aligned_file_handle:
-                fasta_dict = fasta_parser(aligned_file_handle)
-                for header in fasta_dict:
-                    AlignedDomainSequences[header] = fasta_dict[header]
-
-    clusterNames = tuple(sorted(list(clusters)))
-    clusterNames2idx = dict(zip(clusterNames,range(len(clusterNames))))
-
-    network_matrix_complete = []
-
-    # Try to make default analysis using all files found inside the input folder
-    if options_all:
-        print("\nGenerating distance network files with ALL available input files")
-    
-        # create output directory
-        create_directory(os.path.join(output_folder, networks_folder_all), "Networks_all", False)
-    
-        # Making network files mixing all classes
-        if options_mix:
-            print("\n Mixing all BGC classes")
-            
-            print("  Calculating all pairwise distances")
-            pairs = set(map(tuple, map(sorted, combinations(range(len(clusterNames)), 2))))
-            cluster_pairs = [(x, y, -1) for (x, y) in pairs]
-            network_matrix_mix = generate_network(cluster_pairs, cores)
-                
-            print("  Writing output files")
-            pathBase = os.path.join(output_folder, networks_folder_all, "all_mix")
-            clusterJson(pathBase + '.json', network_matrix_mix)
-            for cutoff in cutoff_list:
-                path = "_c" + str(cutoff) + '.network'
-                write_network_matrix(network_matrix_mix, cutoff, path, include_disc_nodes, clusterNames,group_dct)
-                
-            # free memory if we're not going to reuse this for samples
-            # if not options_samples:
-            #     network_matrix_mix.clear()
-        
-        # Making network files separating by BGC class
-        if options_classify:
-            print("\n Working for each BGC class")
-            
-            # reinitialize BGC_classes to make sure the bgc lists are empty
-            BGC_classes = defaultdict(list)
-        
-            # Preparing gene cluster classes
-            print("  Sorting the input BGCs\n")
-            for clusterIdx,cluster in enumerate(clusterNames):
-                product = group_dct[cluster][0]
-                predicted_class = sort_bgc(product)
-                if predicted_class.lower() in valid_classes:
-                    BGC_classes[predicted_class].append(clusterIdx)
-                
-                # possibly add hybrids to 'pure' classes
-                if options.hybrids and predicted_class == "PKS-NRP_Hybrids":
-                    if "nrps" in valid_classes:
-                        BGC_classes["NRPS"].append(clusterIdx)
-                    if "t1pks" in product and "pksi" in valid_classes:
-                        BGC_classes["PKSI"].append(clusterIdx)
-                    if "t1pks" not in product and "pksother" in valid_classes:
-                        BGC_classes["PKSother"].append(clusterIdx)
-
-            # only make folders for the BGC_classes that are found
-            for bgc_class in BGC_classes:
-                folder_name = bgc_class
-                if options.hybrids and bgc_class in ("PKSI", "PKSother", "NRPS"):
-                    folder_name += "+hybrids"
-                    
-                print("\n  " + folder_name + " (" + str(len(BGC_classes[bgc_class])) + " BGCs)")
-                
-                # create output directory   
-                create_directory(os.path.join(output_folder, networks_folder_all, folder_name), "  All - " + bgc_class, False)
-                
-                # Create an additional file with the final list of all clusters in the class
-                path_list = os.path.join(output_folder, networks_folder_all, folder_name, "cluster_list_all_" + folder_name + ".txt")
-                with open(path_list, "w") as list_file:
-                    list_file.write("\n".join(clusterNames[idx] for idx in BGC_classes[bgc_class]))
-                    
-                if len(BGC_classes[bgc_class]) > 1:
-                    print("   Calculating all pairwise distances")
-                    pairs = set(map(tuple, map(sorted, combinations(BGC_classes[bgc_class], 2))))
-                    cluster_pairs = [(x, y, bgcClassName2idx[bgc_class]) for (x, y) in pairs]
-                    network_matrix = generate_network(cluster_pairs, cores)
-                        
-                    print("   Writing output files")
-                    pathBase = os.path.join(output_folder, networks_folder_all, folder_name, "all" + folder_name)
-                    clusterJson(pathBase + '.json', network_matrix)
-                    for cutoff in cutoff_list:
-                        path = pathBase + "_c" + str(cutoff) + '.network'
-                        write_network_matrix(network_matrix, cutoff, path, include_disc_nodes,clusterNames, group_dct)
-                        
-                    # keep the data if we have to reuse it
-                    if options_samples:
-                        network_matrix_complete.append(network_matrix)
-
-    # Try to make analysis for each sample
-    if options_samples:
-        network_matrix_sample = []
-        
-        if len(sampleDict) == 1 and options_all:
-            print("\nNOT generating networks per sample (only one sample, covered in the all-vs-all case)")
-        else:
-            print("\nGenerating distance network files for each sample")
-            
-            # create output directory for all samples
-            create_directory(os.path.join(output_folder, networks_folder_samples), "Samples", False)
-            
-            for sample, sampleClusters in sampleDict.iteritems():
-                print("\n Sample: " + sample)
-                if len(sampleClusters) == 1:
-                    print(" Warning: Sample size = 1 detected. Not generating network for this sample (" + sample + ")")
-                else:
-                    # create output directory for this sample
-                    create_directory(os.path.join(output_folder, networks_folder_samples, sample), " Samples - " + sample, False)
-                        
-                    # Making network files mixing all classes
-                    if options_mix:
-                        print("\n  Mixing all BGC classes")
-                        sampleClusterIdxs = [clusterNames2idx[cluster] for cluster in sampleClusters]
-                        pairs = set(map(tuple, map(sorted, combinations(sampleClusterIdxs, 2))))
-                        
-                        # If we did the 'all' case and didn't mix 'classify' and 'mix', 
-                        # the pairs' distances should be ready
-
-                        ## Can't use this anymore with changed data structure, will have to redo calculations
-
-                        # if options_all and options_mix:
-                        #     print("   Using distances calculated in the 'all' analysis")
-                        #     for pair in pairs:
-                        #         network_matrix_sample[pair[0], pair[1], "mix"] = network_matrix_mix[pair[0], pair[1], "mix"]
-                        #     network_matrix_mix.clear()
-                        # else:
-                        #     print("   Calculating all pairwise distances")
-                        #     cluster_pairs = [(x, y, "mix") for (x, y) in pairs]
-                        #     network_matrix_sample = generate_network(cluster_pairs, cores)
-                        cluster_pairs = [(x, y, -1) for (x, y) in pairs]
-                        network_matrix_sample = generate_network(cluster_pairs, cores)
-
-                        print("   Writing output files")
-                        pathBase = os.path.join(output_folder, networks_folder_samples, "sample_" + sample + "_mix")
-                        clusterJson(pathBase + '.json', network_matrix_sample)
-                        for cutoff in cutoff_list:
-                            path = pathBase + "_c" + str(cutoff) + '.network'
-                            write_network_matrix(network_matrix_sample, cutoff, path, include_disc_nodes, clusterNames,group_dct)
-                    
-                    # Making network files separating by BGC class
-                    if options_classify:
-                        print("\n  Working for each BGC class")
-
-                        # reinitialize BGC_classes to make sure the bgc lists are empty
-                        BGC_classes = defaultdict(list)
-                    
-                        # Preparing gene cluster classes
-                        print("   Sorting the input BGCs\n")
-                        for cluster in sampleClusters:
-                            product = group_dct[cluster][0]
-                            predicted_class = sort_bgc(product)
-                            if predicted_class.lower() in valid_classes:
-                                BGC_classes[predicted_class].append(clusterNames2idx[cluster])
-                            
-                            # possibly add hybrids to 'pure' classes
-                            if options.hybrids and predicted_class == "PKS-NRP_Hybrids":
-                                if "nrps" in valid_classes:
-                                    BGC_classes["NRPS"].append(clusterNames2idx[cluster])
-                                if "t1pks" in product and "pksi" in valid_classes:
-                                    BGC_classes["PKSI"].append(clusterNames2idx[cluster])
-                                if "t1pks" not in product and "pksother" in valid_classes:
-                                    BGC_classes["PKSother"].append(clusterNames2idx[cluster])
-                        
-                        for bgc_class in BGC_classes:
-                            folder_name = bgc_class
-                            if options.hybrids and bgc_class in ("PKSI", "PKSother", "NRPS"):
-                                folder_name += "+hybrids"
-                                
-                            print("\n   " + folder_name + " (" + str(len(BGC_classes[bgc_class])) + " BGCs)")
-                            network_matrix_sample = []
-                            
-                            # create output directory
-                            create_directory(os.path.join(output_folder, networks_folder_samples, sample, folder_name), "   Sample " + sample + " - " + bgc_class, False)
-
-                            # Create an additional file with the final list of all clusters in the class
-                            path_list = os.path.join(output_folder, networks_folder_samples, sample, folder_name, "cluster_list_" + sample + "_" + folder_name + ".txt")
-                            with open(path_list, "w") as list_file:
-                                list_file.write("\n".join(clusterNames[idx] for idx in BGC_classes[bgc_class]))
-
-                            if len(BGC_classes[bgc_class]) > 1:
-                                pairs = set(map(tuple, map(sorted, combinations(BGC_classes[bgc_class], 2))))
-
-                                ## Can't use this with new data structure
-                                # if options_all and options_classify:
-                                #     print("    Using distances calculated in the 'all' analysis")
-                                #     for pair in pairs:
-                                #         network_matrix_sample[pair[0], pair[1], bgc_class] = network_matrix_complete[pair[0], pair[1], bgc_class]
-                                # else:
-                                #     print("    Calculating all pairwise distances")
-                                #     cluster_pairs = [(x, y, bgc_class) for (x, y) in pairs]
-                                #     network_matrix_sample = generate_network(cluster_pairs, cores)
-
-                                cluster_pairs = [(x, y, bgcClassName2idx[bgc_class]) for (x, y) in pairs]
-                                network_matrix_sample = generate_network(cluster_pairs, cores)
-                                print("    Writing output files")
-                                pathBase = os.path.join(output_folder, networks_folder_samples, sample, folder_name,
-                                                        "sample_" + sample + "_" + folder_name)
-                                clusterJson(pathBase + '.json', network_matrix_sample)
-                                for cutoff in cutoff_list:
-                                    path =pathBase + "_c" + str(cutoff) +'.network'
-                                    write_network_matrix(network_matrix_sample, cutoff, path, include_disc_nodes, clusterNames,group_dct)
-
-
-    runtime = time.time()-time1
-    runtime_string = '\n\n\tMain function took %0.3f s' % (runtime)
-    timings_file.write(runtime_string + "\n")
-    print runtime_string
-    
-    timings_file.close()
+
+    parser.add_argument("--pfam_dir", dest="pfam_dir",
+                      default=os.path.dirname(os.path.realpath(__file__)), 
+                      help="Location of hmmpress-processed Pfam files. Default is same location of BiG-SCAPE")
+    parser.add_argument("--anchorfile", dest="anchorfile", default="anchor_domains.txt",
+                      help="Provide a custom location for the anchor domains file, default is anchor_domains.txt.")
+    parser.add_argument("--exclude_gbk_str", dest="exclude_gbk_str", default="",
+                      help="If this string occurs in the gbk filename, this file will not be used for the analysis.")
+    
+    parser.add_argument("--mafft_pars", dest="mafft_pars", default="",
+                      help="Add single/multiple parameters for MAFFT specific enclosed by quotation marks e.g. \"--nofft --parttree\"")
+    parser.add_argument("--al_method", dest="al_method", default="--retree 2",
+                      help="alignment method for MAFFT, if there's a space in the method's name, enclose by quotation marks. default: \"--retree 2\" corresponds to the FFT-NS-2 method")
+    parser.add_argument("--maxiterate", dest="maxit", default=1000,
+                      help="Maxiterate parameter in MAFFT, default is 1000, corresponds to the FFT-NS-2 method")
+    parser.add_argument("--mafft_threads", dest="mafft_threads", default=0,
+                      help="Set the number of threads in MAFFT, -1 sets the number of threads as the number of physical cores. Default: same as --cores parameter")
+    parser.add_argument("--use_mafft", dest="use_mafft", action="store_true", default=False, help="Use MAFFT instead of hmmalign for multiple alignment of domain sequences")
+    
+    parser.add_argument("--force_hmmscan", dest="force_hmmscan", action="store_true", default=False, 
+                      help="Force domain prediction using hmmscan even if BiG-SCAPE finds processed domtable files (e.g. to use a new version of PFAM).")
+    parser.add_argument("--skip_hmmscan", dest="skip_hmmscan", action="store_true", default=False,
+                      help="When skipping hmmscan, the GBK files should be available, and the domain tables need to be in the output folder.")
+    parser.add_argument("--skip_ma", dest="skip_ma", action="store_true", default=False, 
+                      help="Skip multiple alignment of domains' sequences. Use if alignments have been generated in a previous run.")
+    parser.add_argument("--skip_all", dest="skip_all", action="store_true",
+                      default = False, help = "Only generate new network files. ")
+    parser.add_argument("--cutoffs", dest="cutoffs", nargs="+", default="1", type=float, choices=[FloatRange(0.0, 1.0)],
+                      help="Generate networks using multiple raw distance cutoff values, example: \"0.1, 0.25, 0.5, 1.0\". Default: 1.0 (all distances are included)")
+
+    options = parser.parse_args()
+    return options
+
+
+if __name__=="__main__":
+    options = CMD_parser()
+    
+    if options.outputdir == "":
+        print "please provide a name for an output folder using parameter -o or --outputdir"
+        sys.exit(0)
+    
+    global anchor_domains
+    if os.path.isfile(options.anchorfile):
+        anchor_domains = get_anchor_domains(options.anchorfile)
+    else:
+        print("File with list of anchor domains not found")
+        anchor_domains = []
+    
+    global bgc_class_weight
+    global AlignedDomainSequences
+    global DomainList
+    global verbose
+    global BGCs
+    
+    # contains the type of the final product of the BGC (as predicted by AntiSMASH), 
+    # as well as the definition line from the BGC file. Used in the final network files.
+    global output_folder
+
+    global pfam_dir
+    global timings_file
+    global cores
+    global metagenomic
+    global clusterNames, bgcClassNames
+    
+    include_singletons = options.include_singletons
+    
+    cores = int(options.cores)
+    
+    options_all = not options.no_all
+    options_samples = options.samples
+    
+    options_mix = options.mix
+    options_classify = not options.no_classify
+    metagenomic = options.metagenomic
+    
+    cutoff_list = options.cutoffs
+    for c in cutoff_list:
+        if c <= 0.0:
+            cutoff_list.remove(c)
+    if 1.0 not in cutoff_list:
+        cutoff_list.append(1.0) # compulsory for re-runs
+        print("Adding cutoff=1.0 case by default")
+    
+    output_folder = str(options.outputdir)
+    
+    pfam_dir = str(options.pfam_dir)
+    h3f = os.path.join(pfam_dir, "Pfam-A.hmm.h3f")
+    h3i = os.path.join(pfam_dir, "Pfam-A.hmm.h3i")
+    h3m = os.path.join(pfam_dir, "Pfam-A.hmm.h3m")
+    h3p = os.path.join(pfam_dir, "Pfam-A.hmm.h3p")
+    if not (os.path.isfile(h3f) and os.path.isfile(h3i) and os.path.isfile(h3m) and os.path.isfile(h3p)):
+        print("One or more of the necessary Pfam files (.h3f, .h3i, .h3m, .h3p) were not found")
+        if os.path.isfile(os.path.join(pfam_dir, "Pfam-A.hmm")):
+            print("Please use hmmpress with Pfam-A.hmm")
+        else:
+            print("Please download the latest Pfam-A.hmm file from http://pfam.xfam.org/")
+            print("Then use hmmpress on it, and use the --pfam_dir parameter to point to the location of the files")
+        sys.exit()
+    
+    if options.mafft_threads == 0:
+        options.mafft_threads = options.cores
+    else:
+        options.mafft_threads = int(options.mafft_threads)
+                    
+    verbose = options.verbose
+    
+    networks_folder_all = "networks_all"
+    networks_folder_samples = "networks_samples"
+    
+    if options.skip_all:
+        if options.skip_hmmscan or options.skip_ma:
+            print("Overriding --skip_hmmscan/--skip_ma with --skip_all parameter")
+            options.skip_hmmscan = False
+            options.skip_ma = False
+    
+    time1 = time.time()
+    print("\n   - - Obtaining input files - -")
+    
+    # Make the following available for possibly deleting entries within parseHmmScan
+    global genbankDict, gbk_files, sampleDict, clusters, baseNames
+    
+    # genbankDict: {cluster_name:[genbank_path_to_1st_instance,[sample_1,sample_2,...]]}
+    group_dct = {} # also 
+    genbankDict = get_gbk_files(options.inputdir, int(options.min_bgc_size), options.exclude_gbk_str, group_dct)
+
+    # clusters and sampleDict contain the necessary structure for all-vs-all and sample analysis
+    clusters = genbankDict.keys()
+    
+    sampleDict = {} # {sampleName:set(bgc1,bgc2,...)}
+    gbk_files = [] # raw list of gbk file locations
+    for (cluster, (path, clusterSample)) in genbankDict.iteritems():
+        gbk_files.append(path)
+        for sample in clusterSample:
+            clustersInSample = sampleDict.get(sample, set())
+            clustersInSample.add(cluster)
+            sampleDict[sample] = clustersInSample
+
+    
+    print("\nCreating output directories")
+    
+    domtable_folder = os.path.join(output_folder, "domtable")
+    bgc_fasta_folder = os.path.join(output_folder, "fasta")
+    pfs_folder = os.path.join(output_folder, "pfs")
+    pfd_folder = os.path.join(output_folder, "pfd")    
+    domains_folder = os.path.join(output_folder, "domains")
+    
+    create_directory(output_folder, "Output", False)
+    write_parameters(output_folder, options)
+    
+    create_directory(domtable_folder, "Domtable", False)
+    create_directory(domains_folder, "Domains", False)
+    create_directory(bgc_fasta_folder, "BGC fastas", False)
+    create_directory(pfs_folder, "pfs", False)
+    create_directory(pfd_folder, "pfd", False)
+    
+
+    print("\nTrying threading on %i cores" % cores)
+    
+    #open the file that will contain the timed functions
+    timings_file = open(os.path.join(output_folder, "runtimes.txt"), 'w') 
+    
+    """BGCs -- 
+    dictionary of this structure:
+    BGCs = {'cluster_name_x': { 'general_domain_name_x' : ['specific_domain_name_1',
+     'specific_domain_name_2'] } }
+    - cluster_name_x: cluster name (can be anything)
+    - general_domain_name_x: PFAM ID, for example 'PF00550'
+    - specific_domain_name_x: ID of a specific domain that will allow to you to map it to names in DMS unequivocally
+     (for example, 'PF00550_start_end', where start and end are genomic positions)."""     
+    BGCs = {} #will contain the BGCs
+    
+    
+    # Weights in the format J, DDS, AI, anchorboost
+    # Generated with optimization results 2016-12-05. 
+    # Used the basic list of 4 anchor domains.
+    bgc_class_weight = {}
+    bgc_class_weight["PKSI"] = (0.22, 0.76, 0.02, 1.0)
+    bgc_class_weight["PKSother"] = (0.0, 0.32, 0.68, 4.0)
+    bgc_class_weight["NRPS"] = (0.0, 1.0, 0.0, 4.0)
+    bgc_class_weight["RiPPs"] = (0.28, 0.71, 0.01, 1.0)
+    bgc_class_weight["Saccharides"] = (0.0, 0.0, 1.0, 1.0)
+    bgc_class_weight["Terpene"] = (0.2, 0.75, 0.05, 2.0)
+    bgc_class_weight["PKS-NRP_Hybrids"] = (0.0, 0.78, 0.22, 1.0)
+    bgc_class_weight["Others"] = (0.01, 0.97, 0.02, 4.0)
+    
+    #define which classes will be analyzed (if in the options_classify mode)
+    valid_classes = set()
+    for key in bgc_class_weight:
+        valid_classes.add(key.lower())
+    user_banned_classes = set([a.strip().lower() for a in options.banned_classes])
+    valid_classes = valid_classes - user_banned_classes
+
+    bgc_class_weight["mix"] = (0.2, 0.75, 0.05, 2.0) # default when not separating in classes
+    BGC_classes = defaultdict(list)
+    # mix class will always be the last element of the tuple
+    bgcClassNames = tuple(sorted(list(bgc_class_weight)) + ["mix"])
+    assert bgcClassNames[-1] == 'mix'
+
+    bgcClassName2idx = dict(zip(bgcClassNames,range(len(bgcClassNames))))
+
+    AlignedDomainSequences = {} # Key: specific domain sequence label. Item: aligned sequence
+    DomainList = {} # Key: BGC. Item: ordered list of domains
+    
+    # to avoid multiple alignment if there's only 1 seq. representing a particular domain
+    sequences_per_domain = {}
+    
+    print("\n\n   - - Processing input files - -")
+    
+    # These will be used to track if we drop files in processing
+    genbankFileLocations = set(gbk_files)
+    baseNames = set(clusters)
+
+    ### Step 1: Generate Fasta Files
+    print "\nParsing genbank files to generate fasta files for hmmscan"
+
+    # filter through task list to avoid unecessary computation: 
+    #  If the corresponding fasta file from every genbank exists, skip it
+    alreadyDone = set()
+    for genbank in genbankFileLocations:
+        outputbase = genbank.split(os.sep)[-1].replace(".gbk","")
+        outputfile = os.path.join(bgc_fasta_folder,outputbase + '.fasta')
+        if os.path.isfile(outputfile) and os.path.getsize(outputfile) > 0:
+            alreadyDone.add(genbank)
+
+    if len(genbankFileLocations - alreadyDone) == 0:
+        print(" All GenBank files had already been processed")
+    elif len(alreadyDone) > 0:
+        if len(genbankFileLocations - alreadyDone) < 20:
+            print " Warning: The following NEW input file(s) will be processed: %s" % ", ".join(x.split(os.sep)[-1].replace(".gbk","") for x in genbankFileLocations - alreadyDone)
+        else:
+            print(" Warning: " + str(len(genbankFileLocations-alreadyDone)) + " new files will be processed")
+    else:
+        print(" Processing " + str(len(genbankFileLocations)) + " files")
+
+    # Generate Pool of workers
+    pool = Pool(cores,maxtasksperchild=32)
+    for genbankFile in (genbankFileLocations - alreadyDone):
+        pool.apply_async(generateFasta,args =(genbankFile,bgc_fasta_folder))
+    pool.close()
+    pool.join()
+
+    print " Finished generating fasta files."
+
+    ### Step 2: Run hmmscan
+    print("\nPredicting domains using hmmscan")
+    
+    # All available fasta files (could be more than it should if reusing output folder)
+    allFastaFiles = set(glob(os.path.join(bgc_fasta_folder,"*.fasta")))
+    
+    # fastaFiles: all the fasta files that should be there 
+    # (i.e. correspond to the input files)
+    fastaFiles = set()
+    for name in baseNames:
+        fastaFiles.add(os.path.join(bgc_fasta_folder, name+".fasta"))
+    
+    # fastaBases: the actual fasta files we have that correspond to the input
+    fastaBases = allFastaFiles.intersection(fastaFiles)
+    
+    # Verify that all input files had their fasta sequences extracted
+    if len(fastaFiles - fastaBases) > 0:
+        sys.exit("Error! The following files did NOT have their fasta sequences extracted: " + ", ".join(fastaFiles - fastaBases))
+    
+    # Make a list of all fasta files that need to be processed
+    # (i.e., they don't yet have a corresponding .domtable)
+    if options.force_hmmscan:
+        # process all files, regardless of whether they already existed
+        task_set = fastaFiles
+        print(" Forcing domain prediction on ALL fasta files (--force_hmmscan)")
+    else:
+        # find already processed files
+        alreadyDone = set()
+        for fasta in fastaFiles:
+            outputbase  = fasta.split(os.sep)[-1].replace(".fasta","")
+            outputfile = os.path.join(domtable_folder,outputbase + '.domtable')
+            if os.path.isfile(outputfile) and os.path.getsize(outputfile) > 0:
+                alreadyDone.add(fasta)
+            
+        if len(fastaFiles - alreadyDone) == 0:
+            print(" All fasta files had already been processed")
+        elif len(alreadyDone) > 0:
+            if len(fastaFiles-alreadyDone) < 20:
+                print " Warning! The following NEW fasta file(s) will be processed: %s" % ", ".join(x.split(os.sep)[-1].replace(".fasta","") for x in fastaFiles - alreadyDone)
+            else:
+                print(" Warning: " + str(len(fastaFiles-alreadyDone)) + " NEW fasta files will be processed")
+        else:
+            print(" Predicting domains for " + str(len(fastaFiles)) + " fasta files")
+
+        task_set = fastaFiles - alreadyDone
+        
+    pool = Pool(cores,maxtasksperchild=1)
+    for fastaFile in task_set:
+        pool.apply_async(runHmmScan,args=(fastaFile, pfam_dir, domtable_folder, verbose))
+    pool.close()
+    pool.join()
+
+    print " Finished generating domtable files."
+
+
+    ### Step 3: Parse hmmscan domtable results and generate pfs and pfd files
+    print("\nParsing hmmscan domtable files")
+    
+    # All available domtable files
+    allDomtableFiles = set(glob(os.path.join(domtable_folder,"*.domtable")))
+    
+    # domtableFiles: all domtable files corresponding to the input files
+    domtableFiles = set()
+    for name in baseNames:
+        domtableFiles.add(os.path.join(domtable_folder, name+".domtable"))
+    
+    # domtableBases: the actual set of input files with coresponding domtable files
+    domtableBases = allDomtableFiles.intersection(domtableFiles)
+    
+    # Verify that all input files have a corresponding domtable file
+    if len(domtableFiles - domtableBases) > 0:
+        sys.exit("Error! The following files did NOT have their domains predicted: " + ", ".join(domtableFiles - domtableBases))
+    
+    # find already processed files (assuming that if the pfd file exists, the pfs should too)
+    alreadyDone = set()
+    if not options.force_hmmscan:
+        for domtable in domtableFiles:
+            outputbase = domtable.split(os.sep)[-1].replace(".domtable","")
+            outputfile = os.path.join(pfd_folder, outputbase + '.pfd')
+            if os.path.isfile(outputfile) and os.path.getsize(outputfile) > 0:
+                alreadyDone.add(domtable)
+                
+    if len(domtableFiles - alreadyDone) == 0: # Re-run
+        print(" All domtable files had already been processed")
+    elif len(alreadyDone) > 0: # Incomplete run
+        if len(domtableFiles-alreadyDone) < 20:
+            print " Warning! The following domtable files had not been processed: %s" % ", ".join(x.split(os.sep)[-1].replace(".domtable","") for x in domtableFiles - alreadyDone)
+        else:
+            print(" Warning: " + str(len(domtableFiles-alreadyDone)) + " domtable files will be processed")
+    else: # First run
+        print(" Processing " + str(len(domtableFiles)) + " domtable files")
+
+    # If using the multiprocessing version and outputbase doesn't have any
+    #  predicted domains, it's not as easy to remove if from the analysis
+    #  (probably because parseHmmScan only has a copy of clusters et al?)
+    # Using serialized version for now. Probably doesn't have too bad an impact
+    #pool = Pool(cores,maxtasksperchild=32)
+    for domtableFile in domtableFiles - alreadyDone:
+        parseHmmScan(domtableFile, pfd_folder, pfs_folder, options.domain_overlap_cutoff)
+        #pool.apply_async(parseHmmScan, args=(domtableFile,output_folder,options.domain_overlap_cutoff))
+    #pool.close()
+    #pool.join()
+    
+    # If number of pfd files did not change, no new sequences were added to the 
+    #  domain fastas and we could try to resume the multiple alignment phase
+    # baseNames have been pruned of BGCs with no domains that might've been added temporarily
+    try_MA_resume = False
+    if len(baseNames - set(pfd.split(os.sep)[-1][:-9] for pfd in alreadyDone)) == 0:
+        try_MA_resume = True
+    else:
+        # new sequences will be added to the domain fasta files. Clean domains folder
+        for thing in os.listdir(domains_folder):
+            os.remove(os.path.join(domains_folder,thing))
+
+    print " Finished generating generating pfs and pfd files."
+
+
+    ### Step 4: Parse the pfs, pfd files to generate BGC dictionary, clusters, and clusters per sample objects
+    print("\nProcessing domains sequence files")
+    
+    # All available pfd files
+    allPfdFiles = set(glob(os.path.join(pfd_folder,"*.pfd")))
+    
+    # pfdFiles: all pfd files corresponding to the input files
+    # (some input files could've been removed due to not having predicted domains)
+    pfdFiles = set()
+    for name in baseNames:
+        pfdFiles.add(os.path.join(pfd_folder, name+".pfd"))
+    
+    # pfdBases: the actual set of input files that have pfd files
+    pfdBases = allPfdFiles.intersection(pfdFiles)
+    
+    # verify previous step. 
+    # All BGCs without predicted domains should no longer be in baseNames    
+    if len(pfdFiles - pfdBases) > 0:
+        sys.exit("Error! The following files did NOT have their domtable files processed: " + ", ".join(pfdFiles - pfdBases))
+
+    if options.skip_ma:
+        print(" Running with skip_ma parameter: Assuming that the domains folder has all the fasta files")
+        print(" Only extracting BGC group from input file")
+    else:
+        print(" Adding sequences to corresponding domains file")
+            
+        for outputbase in baseNames:
+            if verbose:
+                print("   Processing: " + outputbase)
+
+            pfdFile = os.path.join(pfd_folder, outputbase + ".pfd")
+            filtered_matrix = [map(lambda x: x.strip(), line.split('\t')) for line in open(pfdFile)]
+
+            # save each domain sequence from a single BGC in its corresponding file
+            fasta_file = os.path.join(bgc_fasta_folder, outputbase + ".fasta")
+            
+            # only create domain fasta if the pfd content is different from original and 
+            #  domains folder has been emptied. Else, if trying to resume alignment phase,
+            #  domain fasta files will contain duplicate sequence labels
+            if not try_MA_resume:
+                with open(fasta_file, "r") as fasta_file_handle:
+                    fasta_dict = fasta_parser(fasta_file_handle) # all fasta info from a BGC
+                save_domain_seqs(filtered_matrix, fasta_dict, domains_folder, outputbase)
+
+            BGCs[outputbase] = BGC_dic_gen(filtered_matrix)
+
+    # Get the ordered list of domains
+    print(" Reading the ordered list of domains from the pfs files")
+    for outputbase in baseNames:
+        pfsfile = os.path.join(pfs_folder, outputbase + ".pfs")
+        if os.path.isfile(pfsfile):
+            DomainList[outputbase] = get_domain_list(pfsfile)
+        else:
+            sys.exit(" Error: could not open " + outputbase + ".pfs")
+
+    #Write or retrieve BGC dictionary
+    if not options.skip_all:
+        if options.skip_hmmscan or options.skip_ma:
+            with open(os.path.join(output_folder, "BGCs.dict"), "r") as BGC_file:
+                BGCs = pickle.load(BGC_file)
+                BGC_file.close()
+        else:
+            with open(os.path.join(output_folder, "BGCs.dict"), "w") as BGC_file:
+                pickle.dump(BGCs, BGC_file)
+                BGC_file.close()
+    
+    
+    print("\n\n   - - Calculating distance matrix - -")
+   
+    # Do multiple alignments if needed
+    if not options.skip_ma:
+        print("Performing multiple alignment of domain sequences")
+        
+        # obtain all fasta files with domain sequences
+        fasta_domains = set(glob(os.path.join(domains_folder,"*.fasta")))
+        
+        # compare with .algn set of files. Maybe resuming is possible if
+        # no new sequences were added
+        if try_MA_resume:
+            temp_aligned = set(glob(os.path.join(domains_folder, "*.algn")))
+            
+            if len(temp_aligned) > 0:
+                print(" Found domain fasta files without corresponding alignments")
+                
+                for a in temp_aligned:
+                    if os.path.getsize(a) > 0:
+                        fasta_domains.remove(a[:-5]+".fasta")
+            
+            temp_aligned.clear()
+        
+        # Try to further reduce the set of domain fastas that need alignment
+        sequence_tag_list = set()
+        header_list = []
+        fasta_domains_temp = fasta_domains.copy()
+        for domain_file in fasta_domains_temp:
+            domain_name = domain_file.split(os.sep)[-1].replace(".fasta", "")
+            
+            # fill fasta_dict...
+            with open(domain_file, "r") as fasta_handle:
+                header_list = get_fasta_keys(fasta_handle)
+                
+            # Get the BGC name from the sequence tag. The form of the tag is:
+            # >BGCXXXXXXX_BGCXXXXXXX_ORF25:gid...
+            sequence_tag_list = set(s.split("_ORF")[0] for s in header_list)
+
+            # ...to find out how many sequences do we actually have
+            if len(sequence_tag_list) == 1:
+                # avoid multiple alignment if the domains all belong to the same BGC
+                fasta_domains.remove(domain_file)
+                if verbose:
+                    print(" Skipping Multiple Alignment for " + domain_name + " (appears only in one BGC)")
+        
+        sequence_tag_list.clear()
+        del header_list[:]
+        
+        fasta_domains_temp.clear()
+            
+        # Do the multiple alignment
+        if len(fasta_domains) > 0:
+            if options.use_hmmalign:
+                print("\n Using hmmalign")
+                launch_hmmalign(cores, fasta_domains)
+                                        
+            else:
+                print("\n Using MAFFT")
+                for domain in fasta_domains:
+                    domain_name = domain[:-6]
+                    # Multiple alignment of all domain sequences
+                    run_mafft(options.al_method, options.maxit, options.mafft_threads, options.mafft_pars, domain_name)
+    
+            # verify all tasks were completed by checking existance of alignment files
+            for domain in fasta_domains:
+                if not os.path.isfile(domain[:-6]+".algn"):
+                    print("   WARNING, " + domain[:-6] + ".algn could not be found (possible issue with aligner).")
+                       
+        else:
+            print(" No domain fasta files found to align")
+    
+    
+    # If there's something to analyze, load the aligned sequences
+    if options_samples or options_all:
+        print(" Trying to read domain alignments (*.algn files)")
+        aligned_files_list = glob(os.path.join(domains_folder, "*.algn"))
+        if len(aligned_files_list) == 0:
+            sys.exit("No aligned sequences found in the domain folder (run without the --skip_ma parameter or point to the correct output folder)")
+        for aligned_file in aligned_files_list:
+            with open(aligned_file, "r") as aligned_file_handle:
+                fasta_dict = fasta_parser(aligned_file_handle)
+                for header in fasta_dict:
+                    AlignedDomainSequences[header] = fasta_dict[header]
+
+    clusterNames = tuple(sorted(list(clusters)))
+    clusterNames2idx = dict(zip(clusterNames,range(len(clusterNames))))
+
+    network_matrix_complete = []
+
+    # Try to make default analysis using all files found inside the input folder
+    if options_all:
+        print("\nGenerating distance network files with ALL available input files")
+    
+        # create output directory
+        create_directory(os.path.join(output_folder, networks_folder_all), "Networks_all", False)
+    
+        # Making network files mixing all classes
+        if options_mix:
+            print("\n Mixing all BGC classes")
+            
+            print("  Calculating all pairwise distances")
+            pairs = set(map(tuple, map(sorted, combinations(range(len(clusterNames)), 2))))
+            cluster_pairs = [(x, y, -1) for (x, y) in pairs]
+            network_matrix_mix = generate_network(cluster_pairs, cores)
+                
+            print("  Writing output files")
+            pathBase = os.path.join(output_folder, networks_folder_all, "all_mix")
+            clusterJson(pathBase + '.json', network_matrix_mix)
+            for cutoff in cutoff_list:
+                path = "_c" + str(cutoff) + '.network'
+                write_network_matrix(network_matrix_mix, cutoff, path, include_singletons, clusterNames,group_dct)
+                
+            # free memory if we're not going to reuse this for samples
+            # if not options_samples:
+            #     network_matrix_mix.clear()
+        
+        # Making network files separating by BGC class
+        if options_classify:
+            print("\n Working for each BGC class")
+            
+            # reinitialize BGC_classes to make sure the bgc lists are empty
+            BGC_classes = defaultdict(list)
+        
+            # Preparing gene cluster classes
+            print("  Sorting the input BGCs\n")
+            for clusterIdx,cluster in enumerate(clusterNames):
+                product = group_dct[cluster][0]
+                predicted_class = sort_bgc(product)
+                if predicted_class.lower() in valid_classes:
+                    BGC_classes[predicted_class].append(clusterIdx)
+                
+                # possibly add hybrids to 'pure' classes
+                if options.hybrids and predicted_class == "PKS-NRP_Hybrids":
+                    if "nrps" in valid_classes:
+                        BGC_classes["NRPS"].append(clusterIdx)
+                    if "t1pks" in product and "pksi" in valid_classes:
+                        BGC_classes["PKSI"].append(clusterIdx)
+                    if "t1pks" not in product and "pksother" in valid_classes:
+                        BGC_classes["PKSother"].append(clusterIdx)
+
+            # only make folders for the BGC_classes that are found
+            for bgc_class in BGC_classes:
+                folder_name = bgc_class
+                if options.hybrids and bgc_class in ("PKSI", "PKSother", "NRPS"):
+                    folder_name += "+hybrids"
+                    
+                print("\n  " + folder_name + " (" + str(len(BGC_classes[bgc_class])) + " BGCs)")
+                
+                # create output directory   
+                create_directory(os.path.join(output_folder, networks_folder_all, folder_name), "  All - " + bgc_class, False)
+                
+                # Create an additional file with the final list of all clusters in the class
+                path_list = os.path.join(output_folder, networks_folder_all, folder_name, "cluster_list_all_" + folder_name + ".txt")
+                with open(path_list, "w") as list_file:
+                    list_file.write("\n".join(clusterNames[idx] for idx in BGC_classes[bgc_class]))
+                    
+                if len(BGC_classes[bgc_class]) > 1:
+                    print("   Calculating all pairwise distances")
+                    pairs = set(map(tuple, map(sorted, combinations(BGC_classes[bgc_class], 2))))
+                    cluster_pairs = [(x, y, bgcClassName2idx[bgc_class]) for (x, y) in pairs]
+                    network_matrix = generate_network(cluster_pairs, cores)
+                        
+                    print("   Writing output files")
+                    pathBase = os.path.join(output_folder, networks_folder_all, folder_name, "all" + folder_name)
+                    clusterJson(pathBase + '.json', network_matrix)
+                    for cutoff in cutoff_list:
+                        path = pathBase + "_c" + str(cutoff) + '.network'
+                        write_network_matrix(network_matrix, cutoff, path, include_singletons,clusterNames, group_dct)
+                        
+                    # keep the data if we have to reuse it
+                    if options_samples:
+                        network_matrix_complete.append(network_matrix)
+
+    # Try to make analysis for each sample
+    if options_samples:
+        network_matrix_sample = []
+        
+        if len(sampleDict) == 1 and options_all:
+            print("\nNOT generating networks per sample (only one sample, covered in the all-vs-all case)")
+        else:
+            print("\nGenerating distance network files for each sample")
+            
+            # create output directory for all samples
+            create_directory(os.path.join(output_folder, networks_folder_samples), "Samples", False)
+            
+            for sample, sampleClusters in sampleDict.iteritems():
+                print("\n Sample: " + sample)
+                if len(sampleClusters) == 1:
+                    print(" Warning: Sample size = 1 detected. Not generating network for this sample (" + sample + ")")
+                else:
+                    # create output directory for this sample
+                    create_directory(os.path.join(output_folder, networks_folder_samples, sample), " Samples - " + sample, False)
+                        
+                    # Making network files mixing all classes
+                    if options_mix:
+                        print("\n  Mixing all BGC classes")
+                        sampleClusterIdxs = [clusterNames2idx[cluster] for cluster in sampleClusters]
+                        pairs = set(map(tuple, map(sorted, combinations(sampleClusterIdxs, 2))))
+                        
+                        # If we did the 'all' case and didn't mix 'classify' and 'mix', 
+                        # the pairs' distances should be ready
+
+                        ## Can't use this anymore with changed data structure, will have to redo calculations
+
+                        # if options_all and options_mix:
+                        #     print("   Using distances calculated in the 'all' analysis")
+                        #     for pair in pairs:
+                        #         network_matrix_sample[pair[0], pair[1], "mix"] = network_matrix_mix[pair[0], pair[1], "mix"]
+                        #     network_matrix_mix.clear()
+                        # else:
+                        #     print("   Calculating all pairwise distances")
+                        #     cluster_pairs = [(x, y, "mix") for (x, y) in pairs]
+                        #     network_matrix_sample = generate_network(cluster_pairs, cores)
+                        cluster_pairs = [(x, y, -1) for (x, y) in pairs]
+                        network_matrix_sample = generate_network(cluster_pairs, cores)
+
+                        print("   Writing output files")
+                        pathBase = os.path.join(output_folder, networks_folder_samples, "sample_" + sample + "_mix")
+                        clusterJson(pathBase + '.json', network_matrix_sample)
+                        for cutoff in cutoff_list:
+                            path = pathBase + "_c" + str(cutoff) + '.network'
+                            write_network_matrix(network_matrix_sample, cutoff, path, include_singletons, clusterNames,group_dct)
+                    
+                    # Making network files separating by BGC class
+                    if options_classify:
+                        print("\n  Working for each BGC class")
+
+                        # reinitialize BGC_classes to make sure the bgc lists are empty
+                        BGC_classes = defaultdict(list)
+                    
+                        # Preparing gene cluster classes
+                        print("   Sorting the input BGCs\n")
+                        for cluster in sampleClusters:
+                            product = group_dct[cluster][0]
+                            predicted_class = sort_bgc(product)
+                            if predicted_class.lower() in valid_classes:
+                                BGC_classes[predicted_class].append(clusterNames2idx[cluster])
+                            
+                            # possibly add hybrids to 'pure' classes
+                            if options.hybrids and predicted_class == "PKS-NRP_Hybrids":
+                                if "nrps" in valid_classes:
+                                    BGC_classes["NRPS"].append(clusterNames2idx[cluster])
+                                if "t1pks" in product and "pksi" in valid_classes:
+                                    BGC_classes["PKSI"].append(clusterNames2idx[cluster])
+                                if "t1pks" not in product and "pksother" in valid_classes:
+                                    BGC_classes["PKSother"].append(clusterNames2idx[cluster])
+                        
+                        for bgc_class in BGC_classes:
+                            folder_name = bgc_class
+                            if options.hybrids and bgc_class in ("PKSI", "PKSother", "NRPS"):
+                                folder_name += "+hybrids"
+                                
+                            print("\n   " + folder_name + " (" + str(len(BGC_classes[bgc_class])) + " BGCs)")
+                            network_matrix_sample = []
+                            
+                            # create output directory
+                            create_directory(os.path.join(output_folder, networks_folder_samples, sample, folder_name), "   Sample " + sample + " - " + bgc_class, False)
+
+                            # Create an additional file with the final list of all clusters in the class
+                            path_list = os.path.join(output_folder, networks_folder_samples, sample, folder_name, "cluster_list_" + sample + "_" + folder_name + ".txt")
+                            with open(path_list, "w") as list_file:
+                                list_file.write("\n".join(clusterNames[idx] for idx in BGC_classes[bgc_class]))
+
+                            if len(BGC_classes[bgc_class]) > 1:
+                                pairs = set(map(tuple, map(sorted, combinations(BGC_classes[bgc_class], 2))))
+
+                                ## Can't use this with new data structure
+                                # if options_all and options_classify:
+                                #     print("    Using distances calculated in the 'all' analysis")
+                                #     for pair in pairs:
+                                #         network_matrix_sample[pair[0], pair[1], bgc_class] = network_matrix_complete[pair[0], pair[1], bgc_class]
+                                # else:
+                                #     print("    Calculating all pairwise distances")
+                                #     cluster_pairs = [(x, y, bgc_class) for (x, y) in pairs]
+                                #     network_matrix_sample = generate_network(cluster_pairs, cores)
+
+                                cluster_pairs = [(x, y, bgcClassName2idx[bgc_class]) for (x, y) in pairs]
+                                network_matrix_sample = generate_network(cluster_pairs, cores)
+                                print("    Writing output files")
+                                pathBase = os.path.join(output_folder, networks_folder_samples, sample, folder_name,
+                                                        "sample_" + sample + "_" + folder_name)
+                                clusterJson(pathBase + '.json', network_matrix_sample)
+                                for cutoff in cutoff_list:
+                                    path =pathBase + "_c" + str(cutoff) +'.network'
+                                    write_network_matrix(network_matrix_sample, cutoff, path, include_singletons, clusterNames,group_dct)
+
+
+    runtime = time.time()-time1
+    runtime_string = '\n\n\tMain function took %0.3f s' % (runtime)
+    timings_file.write(runtime_string + "\n")
+    print runtime_string
+    
+    timings_file.close()