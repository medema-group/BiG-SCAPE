""" Module containing code to load and store antiSMASH CDSs"""

# from python
from __future__ import annotations
import logging
from typing import Optional, TYPE_CHECKING

# from dependencies
from Bio.SeqFeature import SeqFeature
from Bio.Seq import Seq

# from other modules
from src.errors import InvalidGBKError
from src.data import DB
from src.hmm import HSP


# from circular imports
if TYPE_CHECKING:  # pragma: no cover
    from src.genbank import GBK  # imported earlier in src.file_input.load_files


class CDS:
    """
    Class to describe a CDS within an antiSMASH GBK

    Attributes:
        nt_start: int
        nt_stop: int
        orf_num: int
        parent_gbk: GBK
        gene_kind: str
        strand: Bool
        aa_seq: SeqRecord.seq
        hsps: list[HSP]
    """

    def __init__(self, nt_start: int, nt_stop: int):
        self.nt_start = nt_start
        self.nt_stop = nt_stop
        self.orf_num: Optional[int] = None
        self.parent_gbk: Optional[GBK] = None
        self.gene_kind: Optional[str] = None
        self.strand: Optional[int] = None
        self.aa_seq: str = ""
        self.hsps: list[HSP] = []
        self.__locked = False

        # db specific fields
        self._db_id: Optional[int] = None

    def add_hsp_overlap_filter(self, new_hsp: HSP, domain_overlap_cutoff=0.1) -> None:
        """Adds a HSP to this CDS. Performs overlap cutoff filtering by calculating the
        percentage overlap of the incoming HSP with other HSPs in this CDS.

        If the percentage overlap is greater than the cutoff, this keeps whichever HSP
        has the higher score. If scores are equal, this keeps the HSP with the earliest
        start position. Bitscores are rounded to 1 decimal position when compared.

        The above behavior should mirror BiG-SCAPE 1.0 behavior

        Args:
            hsp (src.hmmer.hsp): The HSP to be added to this CDS
            overlap_cutoff (float, optional): cutoff threshold for overlap. Defaults to
            0.1

        """
        # if no hsps added yet, just add and continue
        if len(self.hsps) == 0:
            self.hsps.append(new_hsp)
            return

        delete_list = []

        for hsp_idx, old_hsp in enumerate(self.hsps):
            # just add it if there is no overlap at all
            if not HSP.has_overlap(old_hsp, new_hsp):
                continue

            # there is some overlap. calculate how much
            overlap_aa = HSP.len_overlap(old_hsp, new_hsp)

            overlap_perc_old = overlap_aa / (old_hsp.env_stop - old_hsp.env_start)
            overlap_perc_new = overlap_aa / (new_hsp.env_stop - new_hsp.env_start)

            # neither over cutoff?
            if (
                overlap_perc_old < domain_overlap_cutoff
                and overlap_perc_new < domain_overlap_cutoff
            ):
                continue

            score_old = round(old_hsp.score, 1)
            score_new = round(new_hsp.score, 1)

            # keep old if it has a better score
            if score_old > score_new:
                return

            # replace old if new is better
            if score_new > score_old:
                delete_list.append(hsp_idx)
                continue

            # if scores are equal, keep the one with the lower nt_start
            if new_hsp.env_start < old_hsp.env_start:
                delete_list.append(hsp_idx)
                continue

        # go through this in reverse order otherwise we mess everything up
        for deleted_idx in delete_list[::-1]:
            del self.hsps[deleted_idx]

        # if we got through all of that without the function, we never replaced an HSP
        # so add a new one here
        self.hsps.append(new_hsp)

    def save(self, commit=True):
        """Saves this CDS to the database and optionally executes a commit

        Args:
            commit (bool, optional): Whether to commit immediately after inserting this
            CDS. Defaults to True.
        """

        # get parent gbk id if available
        parent_gbk_id = None
        if self.parent_gbk is not None and self.parent_gbk._db_id is not None:
            parent_gbk_id = self.parent_gbk._db_id

        cds_table = DB.metadata.tables["cds"]
        insert_query = (
            cds_table.insert()
            .returning(cds_table.c.id)
            .values(
                gbk_id=parent_gbk_id,
                nt_start=self.nt_start,
                nt_stop=self.nt_stop,
                orf_num=self.orf_num,
                strand=self.strand,
                gene_kind=self.gene_kind,
                aa_seq=self.aa_seq,
            )
            .compile()
        )

        # in the above query we add a returning statement. This makes it so that the
        # sqlite engine will be in the middle of a transaction (trying to give us the
        # returned value) and means we cannot commit. We will do this after digesting
        # the reutrn statement further on
        cursor_result = DB.execute(insert_query, False)

        # get return value
        return_row = cursor_result.fetchone()
        self._db_id = return_row[0]

        # only now that we have handled the return we can commit
        if commit:
            DB.commit()

    def lock(self):
        """Locks this CDS, converting the sorted list of HSPs to a regular list to support pickling
        TOOD: remove once sortedlists are removed
        """
        self.__locked = True
        self.hsps = list(self.hsps)

    def __eq__(self, __o) -> bool:
        if not isinstance(__o, CDS):
            raise NotImplementedError()

        # exception: no hsps in both
        # TODO: time to stop abusing dunder methods. use custom sorted lists
        if len(self.hsps) + len(__o.hsps) == 0:
            return self.parent_gbk == __o.parent_gbk and self.orf_num == __o.orf_num

        return self.hsps == __o.hsps

    def __gt__(self, __o) -> bool:
        if not isinstance(__o, CDS):
            raise NotImplementedError()

        return self.nt_start > __o.nt_start

    def __hash__(self) -> int:
        return hash(tuple(self.hsps))

    def __repr__(self) -> str:
        if self.parent_gbk is None:
            parent_gbk_str = "ORPHAN"
        else:
            parent_gbk_str = str(self.parent_gbk.path.name)

        domain_list = " ".join([f"{hsp.domain[2:]: <8}" for hsp in self.hsps])

        return (
            f"{parent_gbk_str}_CDS{self.orf_num}, {self.nt_start}-{self.nt_stop}:"
            f"{'+' if self.strand == 1 else '-'} {self.gene_kind: <12} - {domain_list}"
        )

    @classmethod
<<<<<<< HEAD
    def parse(cls, feature: SeqFeature, parent_gbk: Optional[GBK] = None) -> CDS:
        """Creates a cds object from a region feature in a GBK file

        Note that this will not add biosynthetic information if no parent gbk is passed
        """
=======
    def parse(cls, feature: SeqFeature, parent_gbk: GBK):
        """Creates a cds object from a region feature in a GBK file"""
>>>>>>> 8fc5f432

        if feature.type != "CDS":
            logging.error(
                "Feature is not of correct type! (expected: region, was: %s)",
                feature.type,
            )
            raise InvalidGBKError()

        # if fuzzy positions present follows behaviour described
        # here: https://biopython.org/docs/1.81/api/Bio.SeqFeature.html
        nt_start = int(feature.location.start)
        nt_stop = int(feature.location.end)
        strand = int(feature.location.strand)

        cds = cls(nt_start, nt_stop)
        cds.strand = strand
<<<<<<< HEAD

        if "translation" not in feature.qualifiers:
            logging.error("translation qualifier not found in cds feature!")
            raise InvalidGBKError()

        aa_seq = str(feature.qualifiers["translation"][0])
        cds.aa_seq = aa_seq
=======
        cds.parent_gbk = parent_gbk
>>>>>>> 8fc5f432

        # add parent if it exists
        if parent_gbk is None:
            return cds

        cds.parent_gbk = parent_gbk
        if parent_gbk.as_version == "4":
            if "sec_met" not in feature.qualifiers:
                cds.gene_kind = ""
                return cds

            for sec_met_value in feature.qualifiers["sec_met"]:
                if "Kind" in sec_met_value:
                    cds.gene_kind = sec_met_value[6:]  # trim "Kind: "
                    return cds

        if "gene_kind" in feature.qualifiers:
            cds.gene_kind = str(feature.qualifiers["gene_kind"][0])

        nt_seq = feature.location.extract(parent_gbk.nt_seq)

        # if translation exists -> check if there is a match with biopython translation
        # if no match, pick AS version and issue warning

        if "translation" in feature.qualifiers:
            aa_seq = str(feature.qualifiers["translation"][0])

            correct_translation = check_translation(aa_seq, nt_seq, feature)

            if not correct_translation:
                logging.warning(
                    "CDS (%s, %s) from %s:"
                    " translation provided by antiSMASH and generated by biopython"
                    " do not match, consider checking if there is something"
                    " special with this CDS",
                    nt_start,
                    nt_stop,
                    parent_gbk.path,
                )

            cds.aa_seq = aa_seq
            return cds

        # if not translation available -> we try to generate it

        transl_nt_seq = get_translation(feature, nt_seq)

        if transl_nt_seq is None:
            logging.warning(
                "CDS (%s, %s) from %s:"
                " translation not found in cds feature and could not be generated,"
                " therefore this CDS feature is being discarded",
                nt_start,
                nt_stop,
                parent_gbk.path,
            )
            return None

        cds.aa_seq = transl_nt_seq
        return cds

    @staticmethod
    def has_overlap(cds_a: CDS, cds_b: CDS) -> bool:
        """Return True if there is overlap between this

        Args:
            cds_b (CDS): CDS to compare

        Returns:
            bool: whether there is overlap between this cds and another
        """
        has_overlap = CDS.len_nt_overlap(cds_a, cds_b) > 0
        return has_overlap

    @staticmethod
    def len_nt_overlap(cds_a: CDS, cds_b: CDS) -> int:
        """Return the length of the nucleotide seq overlap between two CDSs

        Args:
            cds_a,b (CDS): CDSs to compare

        Returns:
            int: length of the overlap between this CDS and another
        """
        if cds_a.nt_start < cds_b.nt_start:
            left = cds_b.nt_start
        else:
            left = cds_a.nt_start

        if cds_a.nt_stop > cds_b.nt_stop:
            right = cds_b.nt_stop
        else:
            right = cds_a.nt_stop

        # limit to > 0
        return max(0, right - left)

    @staticmethod
    def load_all(gbk_dict: dict[int, GBK]) -> None:
        """Load all Region objects from the database

        This function populates the region objects in the GBKs provided in the input
        gbk_dict

        Args:
            region_dict (dict[int, GBK]): Dictionary of Region objects with database ids
            as keys. Used for parenting
        """
        cds_table = DB.metadata.tables["cds"]

        region_select_query = (
            cds_table.select()
            .add_columns(
                cds_table.c.id,
                cds_table.c.gbk_id,
                cds_table.c.nt_start,
                cds_table.c.nt_stop,
                cds_table.c.orf_num,
                cds_table.c.strand,
                cds_table.c.gene_kind,
                cds_table.c.aa_seq,
            )
            .order_by(cds_table.c.orf_num)
            .compile()
        )

        cursor_result = DB.execute(region_select_query)

        for result in cursor_result.all():
            new_cds = CDS(result.nt_start, result.nt_stop)

            new_cds._db_id = result.id

            new_cds.parent_gbk = gbk_dict[result.gbk_id]
            new_cds.strand = result.strand
            new_cds.aa_seq = result.aa_seq
            new_cds.orf_num = result.orf_num
            new_cds.gene_kind = result.gene_kind

<<<<<<< HEAD
            # add to GBK
            gbk_dict[result.gbk_id].genes.append(new_cds)
=======
        return cds_list


def translate(feature: SeqFeature, nt_seq: Seq):
    """Translate a CDS sequence if CDS is valid

    Args:
        feature (SeqFeature): CDS SeqFeature
        nt_seq (Seq): CDS nucleotide sequence

    Returns:
        _type_: Seq
    """

    transl_table = "Standard"

    if "transl_table" in feature.qualifiers.keys():
        transl_table = feature.qualifiers["transl_table"][0]

    transl_nt_seq = nt_seq.translate(table=transl_table, to_stop=True)

    return transl_nt_seq


def trim_fuzzy(
    feature: SeqFeature, nt_seq: Seq, fuzzy_start: bool, fuzzy_end: bool, remainder: int
):
    """Method to trim an out-of-frame sequence based on fuzzies

    Fuzzy start: assume that end of sequence is in frame
    and trim from the beginning

    Fuzzy end: assume that the start of sequence is in frame
    and trim from the end

    Args:
        feature (SeqFeature): CDS SeqFeature
        nt_seq (Seq): CDS nucleotide sequence

    Returns:
        _type_: Seq or None
    """

    if fuzzy_start == fuzzy_end:
        raise ValueError(
            "Trimming not possible if fuzzy start and end have the same value"
        )

    if fuzzy_start:
        if remainder == 1:
            trimmed_nt_seq = nt_seq[1:]
        else:
            trimmed_nt_seq = nt_seq[2:]

    if fuzzy_end:
        if remainder == 1:
            trimmed_nt_seq = nt_seq[:-1]
        else:
            trimmed_nt_seq = nt_seq[:-2]

    return trimmed_nt_seq


def check_translation(aa_seq: Seq, nt_seq: Seq, feature: SeqFeature):
    """Check if antiSMASH provided translation matches the one
    generated by Biopython

    Args:
        aa_seq (Seq): antiSMASH translation
        nt_seq (Seq): CDS nucleotide sequence
        feature (SeqFeature): CDS SeqFeature

    Returns:
        _type_: Bool
    """

    match = True

    transl_nt_seq = translate(feature, nt_seq)

    if not str(aa_seq) == str(transl_nt_seq):
        match = False

    return match


def get_translation(feature: SeqFeature, nt_seq: Seq):
    """Method to generate a Biopython translation from a CDS sequence

    If nt_seq is not divisible by 3, we try to trim it (trimming is possible
    if either fuzzy start or fuzzy end are present, but not if both or
    neither is present)

    Furthermore, no checks are performed for the presence of start/stop
    codons (biopython cds=True), as there is no influence on downstream analysis


    Args:
        feature (SeqFeature): CDS SeqFeature
        nt_seq (Seq): CDS nucleotide sequence

    Returns:
        _type_: Seq or None
    """

    remainder = len(nt_seq) % 3

    if remainder == 0:
        # if len nt_seq divisible by 3, we translate direclty
        transl_nt_seq = translate(feature, nt_seq)
        return transl_nt_seq

    # if len nt_seq not divisible by 3, we try to trim
    fuzzy_start = False
    fuzzy_end = False
    if str(feature.location.start)[0] in "<>":
        fuzzy_start = True

    if str(feature.location.end)[0] in "<>":
        fuzzy_end = True

    if fuzzy_start and fuzzy_end:
        # if both start and end are fuzzy, trimming will not generate
        # an in-frame sequence
        return None

    if not fuzzy_start and not fuzzy_end:
        # this should not happen, but just in case
        # if no fuzzies, then can't trim using the method below
        return None

    trimmed_nt_seq = trim_fuzzy(feature, nt_seq, fuzzy_start, fuzzy_end, remainder)

    transl_nt_seq = translate(feature, trimmed_nt_seq)

    return transl_nt_seq
>>>>>>> 8fc5f432
<|MERGE_RESOLUTION|>--- conflicted
+++ resolved
@@ -199,16 +199,13 @@
         )
 
     @classmethod
-<<<<<<< HEAD
-    def parse(cls, feature: SeqFeature, parent_gbk: Optional[GBK] = None) -> CDS:
+    def parse(
+        cls, feature: SeqFeature, parent_gbk: Optional[GBK] = None
+    ) -> Optional[CDS]:
         """Creates a cds object from a region feature in a GBK file
 
         Note that this will not add biosynthetic information if no parent gbk is passed
         """
-=======
-    def parse(cls, feature: SeqFeature, parent_gbk: GBK):
-        """Creates a cds object from a region feature in a GBK file"""
->>>>>>> 8fc5f432
 
         if feature.type != "CDS":
             logging.error(
@@ -225,32 +222,19 @@
 
         cds = cls(nt_start, nt_stop)
         cds.strand = strand
-<<<<<<< HEAD
-
-        if "translation" not in feature.qualifiers:
-            logging.error("translation qualifier not found in cds feature!")
-            raise InvalidGBKError()
-
-        aa_seq = str(feature.qualifiers["translation"][0])
-        cds.aa_seq = aa_seq
-=======
-        cds.parent_gbk = parent_gbk
->>>>>>> 8fc5f432
 
         # add parent if it exists
         if parent_gbk is None:
             return cds
 
         cds.parent_gbk = parent_gbk
+        cds.gene_kind = ""
         if parent_gbk.as_version == "4":
-            if "sec_met" not in feature.qualifiers:
-                cds.gene_kind = ""
-                return cds
-
-            for sec_met_value in feature.qualifiers["sec_met"]:
-                if "Kind" in sec_met_value:
-                    cds.gene_kind = sec_met_value[6:]  # trim "Kind: "
-                    return cds
+            if "sec_met" in feature.qualifiers:
+                for sec_met_value in feature.qualifiers["sec_met"]:
+                    if "Kind" in sec_met_value:
+                        cds.gene_kind = sec_met_value[6:]  # trim "Kind: "
+                        break
 
         if "gene_kind" in feature.qualifiers:
             cds.gene_kind = str(feature.qualifiers["gene_kind"][0])
@@ -283,6 +267,7 @@
 
         transl_nt_seq = get_translation(feature, nt_seq)
 
+        # we can't work with a CDS that has no AA seq so ignore it by returning None
         if transl_nt_seq is None:
             logging.warning(
                 "CDS (%s, %s) from %s:"
@@ -375,11 +360,8 @@
             new_cds.orf_num = result.orf_num
             new_cds.gene_kind = result.gene_kind
 
-<<<<<<< HEAD
             # add to GBK
             gbk_dict[result.gbk_id].genes.append(new_cds)
-=======
-        return cds_list
 
 
 def translate(feature: SeqFeature, nt_seq: Seq):
@@ -455,14 +437,16 @@
         _type_: Bool
     """
 
-    match = True
-
     transl_nt_seq = translate(feature, nt_seq)
 
-    if not str(aa_seq) == str(transl_nt_seq):
-        match = False
-
-    return match
+    if str(aa_seq) == str(transl_nt_seq):
+        return True
+
+    # case where starting codon may have been set to Methionine
+    if str(aa_seq)[1:] == str(transl_nt_seq)[1:]:
+        return True
+
+    return False
 
 
 def get_translation(feature: SeqFeature, nt_seq: Seq):
@@ -514,5 +498,4 @@
 
     transl_nt_seq = translate(feature, trimmed_nt_seq)
 
-    return transl_nt_seq
->>>>>>> 8fc5f432
+    return transl_nt_seq