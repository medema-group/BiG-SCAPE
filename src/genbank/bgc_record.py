"""Contains a class for a BGC record, a common set of qualifiers/attributes amongst the
AntiSMASh genbank records
"""

# from python
from __future__ import annotations
from typing import Optional, TYPE_CHECKING
import logging

# from dependencies
from Bio.SeqFeature import SeqFeature
from sortedcontainers import SortedList

# from other modules
from src.data import DB
from src.errors import InvalidGBKError
from src.genbank.cds import CDS

# from this module


# from circular imports
if TYPE_CHECKING:  # pragma: no cover
    from src.genbank import GBK  # imported earlier in src.file_input.load_files
    from src.hmm import HSP  # imported earlier in src.genbank.CDS


class BGCRecord:
    """Describes a common set of qualifiers/attributes among all ඞ AntiSMASH genbank
    records

    Attributes:
        parent_gbk: GBK
        contig_edge: Bool
        nt_start: int
        nt_stop: int
        product: str
    """

    def __init__(self):
        self.parent_gbk: Optional[GBK] = None
        # contig edge is optional, proto_core does not have it
        self.contig_edge: Optional[bool] = None
        self.nt_start: Optional[int] = None
        self.nt_stop: Optional[int] = None
        self.product: Optional[str] = None

<<<<<<< HEAD
        self._families: dict[float, int] = {}

    def get_cds(self, return_all=False) -> SortedList[CDS]:
=======
    def get_cds(self, return_all=False, reverse=False) -> list[CDS]:
>>>>>>> cb8f2a2a
        """Get a list of CDS that lie within the coordinates specified in this region
        from the parent GBK class

        Args:
            return_all (bool): If set to true, returns all CDS regardless of coordinate
            information. Defaults to False

        Raises:
            ValueError: Raised if this class contains no position information or if this
            record does not have a parent

        Returns:
            list[CDS]: A list of CDS that lie only within the coordinates specified by
            nt_start and nt_stop or all CDS if return_all is true
        """
        if self.parent_gbk is None:
            raise ValueError("BGCRegion does not have a parent")

        parent_gbk_cds: SortedList[CDS] = self.parent_gbk.genes

        if return_all:
            # TODO: I don't like this solution. maybe go back to the more difficult one
            if reverse:
                step = -1
            else:
                step = 1
            return list(self.parent_gbk.genes)[::step]

        if self.nt_start is None or self.nt_stop is None:
            raise ValueError("Cannot CDS from region with no position information")

        record_cds: list[CDS] = []

        if reverse:
            step = -1
        else:
            step = 1

        for cds in parent_gbk_cds[::step]:
            if cds.nt_start < self.nt_start:
                continue

            if cds.nt_stop > self.nt_stop:
                continue

            record_cds.append(cds)

        return record_cds

    def get_hsps(self) -> list[HSP]:
        """Get a list of all hsps in this region

        Returns:
            list[HSP]: List of all hsps in this region
        """
        domains = []
        for cds in self.get_cds():
            if len(cds.hsps) > 0:
                domains.extend(cds.hsps)
        return domains

    def save(self, type: str, commit=True):
        """Stores this BGCRecord in the database

        Args:
            type (str):  type of antiSMASH record
            commit (bool, optional): commit immediately after executing the insert
            query. Defaults to True.
        """

        bgc_record_table = DB.metadata.tables["bgc_record"]

        contig_edge = None
        if self.contig_edge is not None:
            contig_edge = self.contig_edge

        parent_gbk_id = None
        if self.parent_gbk is not None and self.parent_gbk._db_id is not None:
            parent_gbk_id = self.parent_gbk._db_id

        insert_query = (
            bgc_record_table.insert()
            .prefix_with("OR REPLACE")
            .values(
                gbk_id=parent_gbk_id,
                contig_edge=contig_edge,
                nt_start=self.nt_start,
                nt_stop=self.nt_stop,
                type=type,
            )
            .compile()
        )

        DB.execute(insert_query)

        if commit:
            DB.commit()

    def parse_bgc_record(self, feature: SeqFeature, parent_gbk: Optional[GBK]):
        """Parses a BGC record locale info

        Args:
            feature (SeqFeature): SeqFeature, any type BGC record

        Raises:
            InvalidGBKError: Invalid or missing fields in SeqFeature
        """

        if "contig_edge" in feature.qualifiers:
            contig_edge_qualifier = feature.qualifiers["contig_edge"][0]

            if contig_edge_qualifier == "True":
                self.contig_edge = True
            else:
                self.contig_edge = False

        self.nt_start = feature.location.start
        self.nt_stop = feature.location.end

        if "product" not in feature.qualifiers:
            logging.error("product qualifier not found in feature!")
            raise InvalidGBKError()

        self.product = feature.qualifiers["product"][0]

        # add parent gbk if available
        if parent_gbk is not None:
            self.parent_gbk = parent_gbk

    def get_attr_dict(self) -> dict[str, object]:
        """Gets a dictionary of attributes, useful for adding to network nodes later"""
        attr_dict: dict[str, object] = {
            "product": self.product,
            "contig_edge": self.contig_edge,
        }

        for cutoff, label in self._families.items():
            attr_dict[str(cutoff)] = label

        return attr_dict

    def __repr__(self) -> str:
        return f"{self.parent_gbk} Record (superclass) {self.nt_start}-{self.nt_stop}"

    def __hash__(self, record_type="BGCRecord") -> int:
        # return a hash of a tuple containing identifying properties
        return hash(
            (
                self.parent_gbk,
                record_type,
                self.nt_start,
                self.nt_stop,
            )
        )<|MERGE_RESOLUTION|>--- conflicted
+++ resolved
@@ -45,13 +45,7 @@
         self.nt_stop: Optional[int] = None
         self.product: Optional[str] = None
 
-<<<<<<< HEAD
-        self._families: dict[float, int] = {}
-
-    def get_cds(self, return_all=False) -> SortedList[CDS]:
-=======
     def get_cds(self, return_all=False, reverse=False) -> list[CDS]:
->>>>>>> cb8f2a2a
         """Get a list of CDS that lie within the coordinates specified in this region
         from the parent GBK class
 
