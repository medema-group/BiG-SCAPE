"""Module containing code to load and store GBK files"""

# from python
from __future__ import annotations
import logging
from enum import Enum
from pathlib import Path
from typing import Dict, Optional, List


# from dependencies
from Bio import SeqIO
from Bio.SeqRecord import SeqRecord
from Bio.SeqFeature import SeqFeature

# from other modules
from src.errors import InvalidGBKError
from src.data import DB

# from this module
from src.genbank.region import Region
from src.genbank.candidate_cluster import CandidateCluster
from src.genbank.proto_cluster import ProtoCluster
from src.genbank.proto_core import ProtoCore
from src.genbank.cds import CDS


class SOURCE_TYPE(Enum):
    QUERY = "query"
    MIBIG = "mibig"
    REFERENCE = "reference"


class GBK:
    """
    Class to describe a given GBK file

    Attributes:
        path: Path
        metadata: Dict[str, str]
        region: Region
        nt_seq: SeqRecord.seq
        genes: list[CDS]
        as_version: str
        source_type: SOURCE_TYPE
    """

    def __init__(self, path, source_type) -> None:
        self.path: Path = path
        self.metadata: Dict[str, str] = {}
        self.region: Optional[Region] = None
        self.nt_seq: SeqRecord.seq = None
        self.genes: List[CDS] = []
        self.as_version: Optional[str] = None
        self.source_type: SOURCE_TYPE = source_type

        # db specific fields
        self._db_id: Optional[int] = None

    def add_cds_overlap_filter(
        self, new_cds: CDS, cds_overlap_cutoff=0.1, legacy_mode=False
    ) -> None:
        """Adds a CDS to this GBK. Performs overlap cutoff filtering by calculating the
        percentage overlap of the incoming CDS with other CDS in this GBK.

        If the percentage overlap is greater than the cutoff, this keeps whichever CDS
        is longer. If scores are equal, this keeps the HSP with the earliest
        start position. Bitscores are rounded to 1 decimal position when compared.

        The above behavior should mirror BiG-SCAPE 1.0 behavior

        Args:
            hsp (src.hmmer.hsp): The HSP to be added to this CDS
            overlap_cutoff (float, optional): cutoff threshold for overlap. Defaults to
            0.1

        """
        # Filter out CDS for this gbk where CDS coordinates overlap by a certain amount.
        # The longest CDS will be chosen and other CDS will be discarded. This is done
        # in order to remove isoforms of the same gene in organisms that perform
        # alternative splicing

        # if no cds added yet, just add and continue
        if len(self.genes) == 0:
            self.genes.append(new_cds)
            return

        for cds_idx, old_cds in enumerate(self.genes):
            # ignore if these cds are on a different strand
            # BiG-SCAPE 1.0 does not perform this check
            if not legacy_mode:
                if old_cds.strand != new_cds.strand:
                    continue

            overlap_nt = CDS.len_nt_overlap(old_cds, new_cds)

            # ignore these cds if there is no overlap at all
            if overlap_nt == 0:
                continue

            overlap_aa = overlap_nt / 3

            # we determine overlap as a percentage of shortest cds, so get that
            old_cds_aa_len = len(old_cds.aa_seq)
            new_cds_aa_len = len(new_cds.aa_seq)
            shortest_aa_len = min(old_cds_aa_len, new_cds_aa_len)

            logging.debug(
                "%s, %d, %d-%d : %d-%d",
                self.path,
                overlap_nt,
                old_cds.nt_start,
                old_cds.nt_stop,
                new_cds.nt_start,
                new_cds.nt_stop,
            )

            # not over cutoff? skip
            if overlap_aa <= cds_overlap_cutoff * shortest_aa_len:
                continue

            # new cds is shorter? skip
            if new_cds_aa_len < old_cds_aa_len:
                logging.debug(
                    "Removing %s because it overlaps with another CDS", new_cds
                )
                return

            # overwrite if equal or larger, same as BiG-SCAPE 1.0
            logging.debug(
                "Removing %s because it overlaps with another CDS", self.genes[cds_idx]
            )
            del self.genes[cds_idx]
            self.genes.append(new_cds)
            return

        # if we got through all of that without exiting the function, we never replaced
        # a CDS so add a new one here
        self.genes.append(new_cds)

    def save(self, commit=True) -> None:
        """Stores this GBK in the database

        this returns the id of the GBK row

        Arguments:
            commit: commit immediately after executing the insert query"""
        gbk_table = DB.metadata.tables["gbk"]
        insert_query = (
            gbk_table.insert()
            .values(path=str(self.path), nt_seq=str(self.nt_seq))
            .returning(gbk_table.c.id)
            .compile()
        )

        # in the above query we add a returning statement. This makes it so that the
        # sqlite engine will be in the middle of a transaction (trying to give us the
        # returned value) and means we cannot commit. We will do this after digesting
        # the reutrn statement further on
        cursor_result = DB.execute(insert_query, False)

        # get return value
        return_row = cursor_result.fetchone()
        self._db_id = return_row[0]

        # only now that we have handled the return we can commit
        if commit:
            DB.commit()

    def save_all(self) -> None:
        """Stores this GBK and its children in the database. Does not commit immediately

        this function never commits"""
        self.save(False)

        if self.region is not None:
            self.region.save_all()

        for cds in self.genes:
            cds.save(False)

    @staticmethod
    def load_all() -> list[GBK]:
        """Load all GBK, CDS and BGCRecord objects from the database

        Returns:
            list[GBK]: _description_
        """
        gbk_table = DB.metadata.tables["gbk"]

        select_query = (
            gbk_table.select()
            .add_columns(
                gbk_table.c.id,
                gbk_table.c.path,
                gbk_table.c.source_type,
                gbk_table.c.nt_seq,
            )
            .compile()
        )

        cursor_result = DB.execute(select_query)

        gbk_dict = {}
        for result in cursor_result.all():
            new_gbk = GBK(Path(result.path), result.source_type)
            new_gbk._db_id = result.id
            new_gbk.nt_seq = result.nt_seq
            gbk_dict[result.id] = new_gbk

        # load GBK regions. This will also populate all record levels below region
        # e.g. candidate cluster, protocore if they exist

        Region.load_all(gbk_dict)

        CDS.load_all(gbk_dict)

        return list(gbk_dict.values())

    @staticmethod
    def get_as_version(gbk_seq_record: SeqRecord) -> str:
        """Get AS version from GBK record

        Args:
            gbk_seq_record (SeqRecord): gbk seqrecord

        Returns:
            str: antismash version
        """

        try:
            as_version = gbk_seq_record.annotations["structured_comment"][
                "antiSMASH-Data"
            ]["Version"]
        except KeyError:
            # assume AS version 4
            as_version = "4"

        return as_version

    @classmethod
    def parse(
        cls,
        path: Path,
        source_type: SOURCE_TYPE,
        cds_overlap_cutoff: Optional[float] = None,
        legacy_mode=False,
    ) -> GBK:
        """Parses a GBK file and returns a GBK object with all necessary information

        Args:
            path (Path): path to gbk file
            source_type (SOURCE_TYPE): A string describing the source of the GBK
            cds_overlap_cutoff (Optional[float]): cds region overlap cutoff to use.
            Defaults to None

        Returns:
            GBK: GBK object
        """

        gbk = cls(path, source_type)

        # get record. should only ever be one for Antismash GBK
        record: SeqRecord = next(SeqIO.parse(path, "genbank"))
        gbk.nt_seq = record.seq

        if "organism" in record.annotations:
            gbk.metadata["organism"] = record.annotations["organism"]

        as_version = GBK.get_as_version(record)
        gbk.as_version = as_version

        if int(as_version[0]) >= 5:
            gbk.parse_as5up(record, cds_overlap_cutoff, legacy_mode)
        if int(as_version[0]) == 4:
            gbk.parse_as4(record, cds_overlap_cutoff, legacy_mode)

        return gbk

    def parse_as4(
        self,
        record: SeqRecord,
        cds_overlap_cutoff: Optional[float] = None,
        legacy_mode=False,
    ) -> None:
        """Parses a GBK record of AS version 4 and returns a GBK object with all necessary information

        Args:
            record (SeqRecord): gbk file record
            cds_overlap_cutoff (Optional[float]): cds region overlap cutoff to use.
            Defaults to None

        Raises:
            InvalidGBKError: Invalid or missing fields in gbk record
        """

        # go through features, load into tmp dicts indexed by feature number
        orf_num = 1
        feature: SeqFeature
        for feature in record.features:
            if feature.type == "cluster":
                if self.region is not None:
                    # this should not happen, but just in case
                    # since we only have one region on an object
                    logging.error("GBK file provided contains more than one region")
                    raise InvalidGBKError()

                region = Region.parse(feature, parent_gbk=self)
                self.region = region

            if feature.type == "CDS":
                cds = CDS.parse(feature, parent_gbk=self)
<<<<<<< HEAD

                cds.orf_num = orf_num
                orf_num += 1

                if cds_overlap_cutoff is not None:
                    self.add_cds_overlap_filter(cds, cds_overlap_cutoff, legacy_mode)
                    continue

                self.genes.append(cds)
=======
                if cds is not None:
                    self.genes.append(cds)
>>>>>>> 8fc5f432

    def parse_as5up(
        self,
        record: SeqRecord,
        cds_overlap_cutoff: Optional[float] = None,
        legacy_mode=False,
    ) -> None:
        """Parses a GBK record of AS versions 5 and up and returns a GBK object with all necessary information

        Args:
            record (SeqRecord): gbk file record
            cds_overlap_cutoff (Optional[float]): cds region overlap cutoff to use.
            Defaults to None

        Raises:
            InvalidGBKError: Invalid or missing fields in gbk record
        """

        tmp_cand_clusters = {}
        tmp_proto_clusters = {}
        tmp_proto_cores = {}

        # go through features, load into tmp dicts indexed by feature number
        orf_num = 1
        feature: SeqFeature
        for feature in record.features:
            if feature.type == "region":
                if self.region is not None:
                    # this should not happen, but just in case
                    # since we only have one region on an object
                    logging.error("GBK file provided contains more than one region")
                    raise InvalidGBKError()

                region = Region.parse(feature, parent_gbk=self)
                self.region = region

            if feature.type == "cand_cluster":
                cand_cluster = CandidateCluster.parse(feature, parent_gbk=self)
                tmp_cand_clusters[cand_cluster.number] = cand_cluster

            if feature.type == "protocluster":
                proto_cluster = ProtoCluster.parse(feature, parent_gbk=self)
                tmp_proto_clusters[proto_cluster.number] = proto_cluster

            if feature.type == "proto_core":
                proto_core = ProtoCore.parse(feature, parent_gbk=self)
                tmp_proto_cores[proto_core.number] = proto_core

            if feature.type == "CDS":
                cds = CDS.parse(feature, parent_gbk=self)
<<<<<<< HEAD

                cds.orf_num = orf_num
                orf_num += 1

                if cds_overlap_cutoff is not None:
                    self.add_cds_overlap_filter(cds, cds_overlap_cutoff, legacy_mode)
                    continue

                self.genes.append(cds)
=======
                if cds is not None:
                    self.genes.append(cds)
>>>>>>> 8fc5f432

        # add features to parent objects
        for proto_cluster_num, proto_cluster in tmp_proto_clusters.items():
            proto_cluster.add_proto_core(tmp_proto_cores[proto_cluster_num])

        for cand_cluster in tmp_cand_clusters.values():
            for proto_cluster_num in cand_cluster.proto_clusters.keys():
                cand_cluster.add_proto_cluster(tmp_proto_clusters[proto_cluster_num])

            region.add_cand_cluster(cand_cluster)

        del tmp_proto_clusters, tmp_proto_cores, tmp_cand_clusters

    def __repr__(self) -> str:
        return f"GBK {self.path.name}, {len(self.genes)} genes"

    def __hash__(self) -> int:
        return hash(self.path)<|MERGE_RESOLUTION|>--- conflicted
+++ resolved
@@ -5,7 +5,7 @@
 import logging
 from enum import Enum
 from pathlib import Path
-from typing import Dict, Optional, List
+from typing import Dict, Optional
 
 
 # from dependencies
@@ -50,7 +50,7 @@
         self.metadata: Dict[str, str] = {}
         self.region: Optional[Region] = None
         self.nt_seq: SeqRecord.seq = None
-        self.genes: List[CDS] = []
+        self.genes: list[CDS] = []
         self.as_version: Optional[str] = None
         self.source_type: SOURCE_TYPE = source_type
 
@@ -310,7 +310,9 @@
 
             if feature.type == "CDS":
                 cds = CDS.parse(feature, parent_gbk=self)
-<<<<<<< HEAD
+
+                if cds is None:
+                    continue
 
                 cds.orf_num = orf_num
                 orf_num += 1
@@ -320,10 +322,6 @@
                     continue
 
                 self.genes.append(cds)
-=======
-                if cds is not None:
-                    self.genes.append(cds)
->>>>>>> 8fc5f432
 
     def parse_as5up(
         self,
@@ -374,7 +372,9 @@
 
             if feature.type == "CDS":
                 cds = CDS.parse(feature, parent_gbk=self)
-<<<<<<< HEAD
+
+                if cds is None:
+                    continue
 
                 cds.orf_num = orf_num
                 orf_num += 1
@@ -384,10 +384,6 @@
                     continue
 
                 self.genes.append(cds)
-=======
-                if cds is not None:
-                    self.genes.append(cds)
->>>>>>> 8fc5f432
 
         # add features to parent objects
         for proto_cluster_num, proto_cluster in tmp_proto_clusters.items():
