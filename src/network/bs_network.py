--- conflicted
+++ resolved
@@ -90,7 +90,6 @@
             yield self.graph.subgraph(connected_component)
 
     def write_graphml(self, graph_path: Path):
-<<<<<<< HEAD
         """Writes this network graph as a graphml file to the specified output file
 
         graphml is easier to read in most graph software, but is a lot larger than e.g.
@@ -116,9 +115,6 @@
             )
             tsv_file.write(header)
             edgelist.write_edgelist(self.graph, tsv_file, data=fields, delimiter="\t")
-=======
-        """Writes this network graph as a graphml file to the specified output file"""
-        graphml.write_graphml_xml(self.graph, graph_path)
 
     def __contains__(self, __o: Any):
         if not isinstance(__o, BGCPair):
@@ -126,5 +122,4 @@
                 "Contains check on BSNetwork must be using type BGCPair"
             )
 
-        return self.graph.has_edge(__o.region_a, __o.region_b)
->>>>>>> 8f148192
+        return self.graph.has_edge(__o.region_a, __o.region_b)