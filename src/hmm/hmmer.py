"""Contains methods to press an input .hmm file into more optimal formats for hmmscan and hmmalign
"""

# from python
from __future__ import annotations
import logging
import string
from math import ceil
from typing import Callable, Iterator, Optional, cast, TYPE_CHECKING
from pathlib import Path
from multiprocessing import Pipe, Process, cpu_count
from multiprocessing.connection import Connection, wait

# from dependencies
from pyhmmer.plan7 import (
    HMMFile,
    Pipeline,
    OptimizedProfile,
)
from pyhmmer.hmmer import hmmpress, hmmsearch, hmmalign
from pyhmmer.easel import Alphabet, TextSequence, TextSequenceBlock


# from this module
from src.hmm.hsp import HSP, HSPAlignment

# circular dependencies
if TYPE_CHECKING:
    from src.genbank import CDS  # imported in genbank.GBK


class HMMer:
    pipeline: Pipeline = None
    profiles: list[OptimizedProfile]
    profile_index: dict[str, int]
    alphabet = Alphabet.amino()

    @staticmethod
    def press(hmm_path: Path) -> None:
        """Presses hmm files for optimized files for further analysis

        Args:
            hmm_path (Path): Path to the .hmm file containing domain models

        Raises:
            ValueError: Raised if the given HMM file cannot be read by pyhmmer
        """
        with HMMFile(hmm_path) as hmm_file:
            if hmm_file.is_pressed():
                logging.info("PFAM Hmm file was already pressed.")
                return

            logging.info("Pressing Pfam HMM file...")
            hmmpress(hmm_file, hmm_path)

    @staticmethod
    def init(hmm_path: Path, optimized=True) -> None:
        """Load the HMMer profiles and create an index for the profiles for easy lookup
        later. Also creates a pipeline for usage in certain workflows

        Args:
            hmm_path (Path): Path to the hmm profile. Should contain hmm[f,i,m,p] if
            optimized is set to True
            optimized (bool, optional): Whether to use the optimized profiles if they
            exist. Defaults to True.
        """
        logging.info("Reading HMM Profiles")
        HMMer.profiles = list()
        with HMMFile(hmm_path) as hmm_file:
            if optimized:
                logging.debug("Loading optimized profiles")
                profile_list = list(hmm_file.optimized_profiles())
            else:
                logging.debug("Loading unoptimized profiles")
                profile_list = list(hmm_file)

            HMMer.profiles.extend(profile_list)
            logging.info("Found %d HMM profiles", len(HMMer.profiles))

        # create an index so we can quickly get profiles by accession
        HMMer.profile_index = gen_profile_index(HMMer.profiles)

        # this pipeline is used to perform hmmscan and hmmalign in more memory efficient
        # use cases. This pipeline functions as a wrapper for hmmsearch etc. and can be
        # used to pass arguments that you can otherwise pass to these functions
        HMMer.pipeline = Pipeline(
            Alphabet.amino(), Z=len(HMMer.profiles), bit_cutoffs="trusted"
        )

    @staticmethod
    def unload():
        """Unload the variables that were set up during init(). Do this before running
        init() again for hmmalign
        """
        logging.info("Unloading profiles")
        HMMer.profiles = list()
        HMMer.profile_index = {}
        HMMer.pipeline = None

    @staticmethod
    def get_profile(accession: str) -> OptimizedProfile:
        """Returns the pressed/optimized profile with the specified accession

        Args:
            accession (str): the accession identifying the profile of interest

        Returns:
            OptimizedProfile: An optimized/pressed HMM profile
        """
        if accession not in HMMer.profile_index:
            raise KeyError(
                "KeyError in retrieving profile. Was a different .hmm used "
                "during alignment, or did the .hmm file change during "
                "execution?"
            )

        profile_idx = HMMer.profile_index[accession]
        return HMMer.profiles[profile_idx]

    @staticmethod
<<<<<<< HEAD
    def hmmsearch_simple(cds_list: list[CDS], domain_overlap_cutoff=0.1):
        """Performs hmmsearch on a list of CDS and appends detected HSPs to the CDS
        objects
=======
    def hmmsearch_simple(cds_list: list[CDS], cores=cpu_count()) -> Iterator[HSP]:
        """Performs hmmsearch on a list of CDS.
>>>>>>> 30a8a89e

        HSP objects contain domain and score information, and a link to the related CDS

        Args:
            cds_list (list[CDS]): list of CDS to generate HSPs for
            domain_overlap_cutoff (float): cutoff to use for domain overlap filtering.
            Defaults to 0.1
        """

        logging.info("Performing simple hmmsearch on %d genes", len(cds_list))

        sequences = []
        for idx, cds in enumerate(cds_list):
            # name is actually the list index of the original CDS
            sequences.append(TextSequence(name=str(idx).encode(), sequence=cds.aa_seq))

        ds = TextSequenceBlock(sequences).digitize(HMMer.alphabet)

        for top_hits in hmmsearch(
            HMMer.profiles, ds, bit_cutoffs="trusted", cpus=cores
        ):
            for hit in top_hits:
                if not hit.included:
                    continue
                for domain in hit.domains:
                    if not domain.included:
                        continue
                    if domain.score < 0:
                        continue

                    # name is actually the list index of the original CDS
                    cds_idx = int(hit.name.decode())
                    accession = domain.alignment.hmm_accession.decode()
                    score = domain.score
                    env_start = domain.env_from
                    env_stop = domain.env_to
                    relevant_cds = cds_list[cds_idx]
                    hsp = HSP(relevant_cds, accession, score, env_start, env_stop)
                    relevant_cds.add_hsp_overlap_filter(hsp, domain_overlap_cutoff)

    @staticmethod
    def calc_batch_size(num_genes: int, cores=cpu_count()) -> int:
        """calculate batch size by splitting total tasks/genes between available CPUs

        Args:
            num_genes (int): number of genes that are to be processed

        Returns:
            int: the gene batch size for worker processes
        """
        return ceil(num_genes / cores)

    @staticmethod
    def hmmsearch_multiprocess(
        cds_list: list[CDS],
<<<<<<< HEAD
        domain_overlap_cutoff: float = 0.1,
=======
        cores=cpu_count(),
>>>>>>> 30a8a89e
        batch_size: Optional[int] = None,
        callback: Optional[Callable] = None,
    ) -> None:
        """Runs hmmscan using pyhmmer in several subprocesses. Passes batches of input
        cds list to the subprocesses in an attempt to optimize memory usage

        Args:
            cds_list (list[CDS]): a list of CDS objects to generate HSPs for
            domain_overlap_cutoff (float): cutoff to use for domain overlap filtering.
            Defaults to 0.1
            batch_size (int, optional): The size of the data batch lists which is passed
            to the worker processes. Defaults to None.
            callback (Callable, optional): A callback function with a num_tasks argument
            that is called whenever a set of tasks is done

        """
        logging.info("Performing distributed hmmsearch on %d genes", len(cds_list))
        processes: list[Process] = []
        connections: list[Connection] = []

        # check for set batch size
        if batch_size is None:
            batch_size = HMMer.calc_batch_size(len(cds_list), cores)
            logging.info("Using automatic batch size %d", batch_size)

        task_iter = task_generator(cds_list, batch_size)

        # it doesn't make sense to spawn more processes than there are AA sequences to
        # search, so only spawn between 0 and cpu count processes
        process_count = min(len(cds_list), cores)

        # first we need to create the worker processes and the connections
        for process_id in range(process_count):
            # connection first. this is the communication between the main process
            # and the worker process
            # note that here worker_connection is a connection the worker will use
            # and main_connection is the connection the main process will use
            main_connection, worker_connection = Pipe(True)

            # we need to keep track of connections in the coming code for sending and
            # receiving to and from worker processes
            connections.append(main_connection)

            # now we can create a worker process
            # we need to tell it what method to execute, and give it some parameters.
            # one of the arguments is the other end of the connection we made before
            worker_process = Process(
                target=HMMer.hmmsearch_process, args=(process_id, worker_connection)
            )
            processes.append(worker_process)

            # start the worker process
            worker_process.start()

        # the trouble with the above method of doing multiprocessing is that the
        # connections are a big hassle. it's easy to end up in a situation where some
        # process or the main thread gets locked, e.g. when both ends are trying to read
        # or both ends are trying to write
        # in order to avoid any trouble we will try to make it so that the workers will
        # always be in a waiting state by trying to send something to the main process
        # the main process will receive this and send back either a set of tasks or
        # an order to shut down
        # this way we can write the main process as follows:

        tasks_done = 0

        # now that we have our worker processes and connections, we can start sending
        # data to the workers so they can actually start doing stuff
        while len(connections) > 0:
            # get the connections which are readable. these are the workers which
            # have sent us something and are therefore able to receive something
            available_connections = wait(connections)

            # go through all of the available main connections
            for connection in available_connections:
                connection = cast(Connection, connection)
                # receive the data and store for now. we will handle it later
                output_data = connection.recv()

                # see if there is any data to get
                input_data = next(task_iter, None)

                # if there is no data, input_data will be set to None
                # this tells the worker to shut down
                # if there is, it's a list that can be sent to the worker directly
                connection.send(input_data)

                # we do need to clean up the connection if it is going to close, though
                if input_data is None:
                    connection.close()
                    connections.remove(connection)

                # now lets handle the output data
                # it will be either None or a list
                # the fist element of the list will be a number indicating the amount of
                # tasks this output came from
                # any other elements are a tuple of format:
                # (cds_id, score, domain_accession)
                # we only care about if a list is returned. otherwise we just move on
                if output_data is not None:
                    src_task_count: int = output_data[0]

                    # list of tuples that are outputs for the tasks sent to this process
                    # tuples are in the format (cds_idx, domain_accession, score)
                    task_outputs: list[tuple[int, str, float]] = output_data[1:]
                    for task_output in task_outputs:
                        process_task_output(
                            task_output, cds_list, domain_overlap_cutoff
                        )

                    tasks_done += src_task_count
                    if callback is not None:
                        callback(tasks_done)

        # just to make sure, kill any remaining processes
        for process in processes:
            process.kill()

    @staticmethod
    def profile_hmmsearch(
        sequences: list[TextSequence],
    ) -> list[tuple[int, str, float, int, int]]:
        """Performs search_hmm on the given list of sequences for each profile in
        HMMer.profiles

        return value is a list of tuples with the structure:
        (cds_idx, domain_accession, score)
        These values are passed back to the main process

        Args:
            sequences (list[TextSequence]): list of input sequences

        Returns:
            list[tuple[int, str, float]]: result object to pass back to the main process
        """
        text_seq_block = TextSequenceBlock(sequences).digitize(HMMer.alphabet)

        outputs = []
        # perform hmmsearch for each profile
        for profile in HMMer.profiles:
            hmmsearch_results = HMMer.pipeline.search_hmm(profile, text_seq_block)
            for top_hit in hmmsearch_results.reported:
                for domain in top_hit.domains:
                    if not domain.reported:
                        continue

                    # name is actually the list index of the original CDS
                    cds_idx = int(top_hit.name.decode())
                    accession = domain.alignment.hmm_accession.decode()
                    score = domain.score
                    env_start = domain.env_from
                    env_stop = domain.env_to
                    outputs.append((cds_idx, accession, score, env_start, env_stop))

        return outputs

    @staticmethod
    def hmmsearch_process(
        process_id, worker_connection: Connection
    ):  # pragma: no cover
        """Process for hmmsearch workers

        Args:
            process_id (int): the id of this process
            connection (multiprocessing.connection.Connection): Worker connection of the
                pipe connecting to the main process
        """
        # start by waiting for the main thread to be ready for us
        logging.debug("hmmsearch process with id %d started", process_id)
        worker_connection.send(None)
        while True:
            # now we can get down to business
            # get a batch of tasks
            tasks = worker_connection.recv()

            # we established that receiving None means we should stop the process
            if tasks is None:
                logging.debug("hmmsearch process with id %d stopping", process_id)
                break

            # we will want to return the number of tasks that were processed later
            num_tasks = len(tasks)

            # pymmer requires sequences to be in a certain format:
            sequences = []
            for task in tasks:
                cds_id, aa_seq = task
                # name is actually the list index of the original CDS
                sequences.append(
                    TextSequence(name=str(cds_id).encode(), sequence=aa_seq)
                )

            task_output = HMMer.profile_hmmsearch(sequences)

            # send this batch of task results back as a list
            # first element is the number of tasks that were processed in this batch
            worker_connection.send([num_tasks] + task_output)

    @staticmethod
    def align_simple(hsps: list[HSP]) -> Iterator[HSPAlignment]:
        """Aligns a list of HSPs per domain.

        The iterator that is returned will yield a list of alignments per domain

        This performs no multiprocessing, but align is usually pretty fast already

        Args:
            hsps (list[HSP]): List of HSPs to align

        Yields:
            Iterator[HSPAlignment]: A generator of HSPAlignments
        """

        # there are going to be cases where certain domains are not present in HSPs at
        # all. we can assemble a dictionary which contains only those domains that are
        # present and the HSPs associated with those domains
        domain_hsps: dict[str, list[HSP]] = {}

        for hsp in hsps:
            domain_accession = hsp.domain
            if domain_accession not in domain_hsps:
                domain_hsps[hsp.domain] = []

            domain_hsps[hsp.domain].append(hsp)

        # now all we have to do is go through the list of domains which we know need to
        # be aligned with only the relevant aa sequences
        for domain_accession, hsp_list in domain_hsps.items():
            domain_profile = HMMer.get_profile(domain_accession)
            sequences = []

            domain_hsp: HSP
            for hsp_idx, domain_hsp in enumerate(hsp_list):
                # we can cut the alignment down to only the range of the domain as found
                # in hmmscan to speed up the process
                start = domain_hsp.env_start
                stop = domain_hsp.env_stop
                seq_to_align = domain_hsp.cds.aa_seq[start:stop]
                sequences.append(
                    TextSequence(name=str(hsp_idx).encode(), sequence=seq_to_align)
                )
            ds_block = TextSequenceBlock(sequences).digitize(HMMer.alphabet)

            msa = hmmalign(domain_profile, ds_block)

            for idx, alignment in enumerate(msa.alignment):
                # name is actually the list index of the original HSP
                sequence_name = msa.sequences[idx].name.decode()
                source_hsp_idx = int(sequence_name)

                algn_string = process_algn_string(alignment)
                yield HSPAlignment(hsp_list[source_hsp_idx], algn_string)


# general methods
def gen_profile_index(profiles: list[OptimizedProfile]) -> dict[str, int]:
    """Generates a profile index where keys are accessions and values are list indexes

    Used in quick lookup of profiles during hmmalign

    Args:
        profiles (list[OptimizedProfile]): a list of optimized profiles

    Returns:
        dict[str, int]: An index dictionary allowing for lookup in list by accession
    """
    index = {}
    for idx, profile in enumerate(profiles):
        index[profile.accession.decode()] = idx

    return index


def cds_to_input_task(cds_list: list[CDS]) -> Iterator[tuple[int, str]]:
    """Returns an iterator which yields input tasks for each CDS in the given list

    A CDS without an amino acid sequence will be passed as an empty sequence string

    Args:
        cds_list (list[CDS]): list of CDS to generate tasks for

    Yields:
        Iterator[tuple[int, str]]: An iterator that generates tasks, which are tuples of
        the format (index: int, aa_seq: str)
    """
    for idx, cds in enumerate(cds_list):
        yield (idx, cds.aa_seq or "")


def process_task_output(
    task_output: tuple, cds_list: list[CDS], domain_overlap_cutoff
) -> None:
    """Adds an HSP from a task output to the relevant CDS

    Args:
        task_output (tuple): an output task as given by HMMer.hmmsearch_process
        cds_list (list[CDS]): _description_
    """
    cds_id, domain, score, env_start, env_stop = task_output
    relevant_cds: CDS = cds_list[cds_id]
    hsp = HSP(relevant_cds, domain, score, env_start, env_stop)
    relevant_cds.add_hsp_overlap_filter(hsp, domain_overlap_cutoff)


def task_generator(cds_list: list[CDS], batch_size) -> Iterator[list]:
    """Returns an iterator which yields subsets of the given CDS list in task format
    for subprocesses

    tasks are in the format (cds_id, aa_seq)

    Args:
        full_list (list): a larger list
        batch_size (int): the maximum size of a list chunk

    Yields:
        Iterator[list[tuple[int, str]]]: Iterator of lists of task tuples
    """
    batches, remainder = divmod(len(cds_list), batch_size)
    for i in range(batches + 1):
        start = i * batch_size
        stop = start + batch_size

        if stop > len(cds_list):
            stop = start + remainder
        cds_batch = cds_list[start:stop]

        tasks = []
        for batch_idx, cds in enumerate(cds_batch):
            cds_idx = start + batch_idx
            tasks.append((cds_idx, cds.aa_seq))

        yield tasks


def process_algn_string(algn_string: str):
    """removes any model gaps from the alignment string and returns a string with only
    cds gaps
    """
    return algn_string.translate(str.maketrans("", "", string.ascii_lowercase + "."))<|MERGE_RESOLUTION|>--- conflicted
+++ resolved
@@ -118,14 +118,11 @@
         return HMMer.profiles[profile_idx]
 
     @staticmethod
-<<<<<<< HEAD
-    def hmmsearch_simple(cds_list: list[CDS], domain_overlap_cutoff=0.1):
+    def hmmsearch_simple(
+        cds_list: list[CDS], domain_overlap_cutoff=0.1, cores=cpu_count()
+    ):
         """Performs hmmsearch on a list of CDS and appends detected HSPs to the CDS
         objects
-=======
-    def hmmsearch_simple(cds_list: list[CDS], cores=cpu_count()) -> Iterator[HSP]:
-        """Performs hmmsearch on a list of CDS.
->>>>>>> 30a8a89e
 
         HSP objects contain domain and score information, and a link to the related CDS
 
@@ -181,11 +178,8 @@
     @staticmethod
     def hmmsearch_multiprocess(
         cds_list: list[CDS],
-<<<<<<< HEAD
         domain_overlap_cutoff: float = 0.1,
-=======
         cores=cpu_count(),
->>>>>>> 30a8a89e
         batch_size: Optional[int] = None,
         callback: Optional[Callable] = None,
     ) -> None:
@@ -196,6 +190,7 @@
             cds_list (list[CDS]): a list of CDS objects to generate HSPs for
             domain_overlap_cutoff (float): cutoff to use for domain overlap filtering.
             Defaults to 0.1
+            cores (int): number of processes to use. Defaults to number of logical cores
             batch_size (int, optional): The size of the data batch lists which is passed
             to the worker processes. Defaults to None.
             callback (Callable, optional): A callback function with a num_tasks argument
