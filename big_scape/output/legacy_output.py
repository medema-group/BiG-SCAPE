--- conflicted
+++ resolved
@@ -856,12 +856,9 @@
     logging.info("Generating GCF alignments and trees")
 
     for family_db_id, family_members in bs_families.items():
-<<<<<<< HEAD
-=======
         family_name = "FAM_{:05d}".format(family_db_id)
         logging.debug("Generating alignment for %s", family_name)
         # collects records within this GCF
->>>>>>> 27850016
         family_records = [records[bgc_num] for bgc_num in family_members]
         family_member_db_ids = [rec._db_id for rec in family_records]
         fam_record_idx = family_member_db_ids.index(family_db_id)
