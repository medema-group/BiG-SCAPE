"""Contains functions to mimic legacy output as seen in BiG-SCAPE 1.0"""

# from python
import json
import shutil
from distutils import dir_util
from pathlib import Path
from typing import Any
from sqlalchemy import select, alias

# from other modules
from big_scape.data import DB
from big_scape.comparison import RecordPairGenerator, legacy_get_class
from big_scape.genbank import GBK, CDS, BGCRecord
from big_scape.enums import SOURCE_TYPE
from big_scape.trees import generate_newick_tree
from big_scape.comparison import get_record_category

import big_scape.network.network as bs_network
import big_scape.network.utility as bs_network_utility


def copy_base_output_templates(output_dir: Path):
    """Copy the base output html/javascript templates to an output
    directory

    Args:
        output_dir (Path): main output directory
    """

    template_root = Path("big_scape/output/html_template")
    template_dir = template_root / "output"

    # copy html content
    dir_util.copy_tree(str(template_dir), str(output_dir), verbose=False)

    # networks subfolders
    output_network_root = output_dir / "html_content/networks"

    if not output_network_root.exists():
        output_network_root.mkdir(exist_ok=True)


def prepare_cutoff_folder(output_dir: Path, label: str, cutoff: float) -> None:
    """Prepare a folder for a given cutoff output

    Args:
        output_dir (Path): base output directory
        label (str): run label
        cutoff (float): cutoff value
    """
    # networks subfolders
    output_network_root = output_dir / "html_content/networks"

    cutoff_path = output_network_root / f"{label}_c{cutoff}"

    cutoff_path.mkdir(exist_ok=True)

    template_root = Path("big_scape/output/html_template")
    overview_template = template_root / "overview_html"

    # copy overview html
    shutil.copy(str(overview_template), str(cutoff_path / "overview.html"))


def prepare_pair_generator_folder(
    output_dir: Path, label: str, cutoff: float, pair_generator: RecordPairGenerator
) -> None:
    """Prepare the output folder for a pair_generator under a cutoff

    Args:
        output_dir (Path): output folder
        label (str): run label
        cutoff (float): cutoff value
        pair_generator (BGCBin): BGC pair_generator
    """
    # networks subfolders
    output_network_root = output_dir / "html_content/networks"

    cutoff_path = output_network_root / f"{label}_c{cutoff}"

    pair_generator_path = cutoff_path / pair_generator.label

    pair_generator_path.mkdir(exist_ok=True)

    template_root = Path("big_scape/output/html_template")
    pair_generator_template = template_root / "index_html"

    shutil.copy(str(pair_generator_template), str(pair_generator_path / "index.html"))


def generate_pfams_js(output_dir: Path, pfam_info: list[tuple[str, str, str]]) -> None:
    """Generate the pfam.js file needed to show the correct PFAM domain colors

    Args:
        output_dir (Path): main output directory
        pfam_info (list[tuple[str]]): A list of tuples containing pfam information. Each tuple
        contains an accession, a name and a description
    """

    # gather color information
    pfam_colors_file_path = Path("big_scape/output/domain_colors.tsv")

    # make accession to color dictionary
    pfam_colors_dict = {}
    with open(pfam_colors_file_path, mode="r", encoding="utf8") as pfam_colors_file:
        for line in pfam_colors_file:
            line_parts = line.rstrip().split("\t")
            pfam_colors_dict[line_parts[0]] = line_parts[1]

    pfams_data = {}

    for info in pfam_info:
        accession, name, description = info

        # trim version number
        accession = accession[:7]

        # default to white
        color = pfam_colors_dict.get(accession, "255,255,255")

        pfams_data[accession] = {
            "col": color,
            "name": name,
            "desc": description,
        }

    pfams_path = output_dir / Path("html_content/js/pfams.js")

    with open(pfams_path, "w") as run_data_js:
        run_data_js.write(
            "var pfams={};\n".format(
                json.dumps(pfams_data, indent=4, separators=(",", ":"), sort_keys=True)
            )
        )


def generate_run_data_js(
    run: dict,
    cutoff: float,
    gbks: list[GBK],
):
    """Generate the run_data.js file needed for the html output

    structure:

    "duration": string,
    "start_time": string.
    "end_time": string,
    "parameters": string,
    "input": {
        "accession": [
            {
                "id": string,
                "label": string,
            }
        ],
        "accession_newick": ?[],
        "bgc": [
            {
                "acc": int,
                "class": int, (refers to one of the class_idx below)
                "id": string,
            }
        ]
    },
    "networks": [
        {
            "label": string, (e.g. PKSother. these are the pair_generators. can also be "mix")
            "families": [
                "label": "FAM_xxxxx",
                "members": int[], (refers to bgc index above),
                "mibig": ?[]
            ],
            "families_similarity": [[[]]], (some sort of similarity matrix),
        }
    ]

    Args:
        output_dir (Path): main output path
        label (str): label of the run
        cutoff (float): cutoff to generate the run_data.js for
        gbks (list[GBK]): full list of GBKs used in the analysis
    """

    output_dir = run["output_dir"]
    label = run["label"]

    run_data: dict[str, Any] = {
        "duration": str(run["duration"])[:-7],
        "start_time": str(run["start_time"])[:-7],
        "end_time": str(run["end_time"])[:-7],
        "mode": run["mode"],
        "input_dir": str(run["input_dir"].name) if run["input_dir"] else "None",
        "output_dir": str(run["output_dir"].name) if run["output_dir"] else "None",
        "reference_dir": str(run["reference_dir"].name)
        if run["reference_dir"]
        else "None",
        "query_path": str(run["query_bgc_path"].name)
        if run["query_bgc_path"]
        else "NA",
        "mibig": run["mibig_version"] if run["mibig_version"] else "None",
        "record_type": run["record_type"].name.title(),
        "min_bgc_length": run["min_bgc_length"],
        "classify": "Legacy Groups"
        if run["legacy_classify"]
        else run["classify"].name.title()
        if run["classify"]
        else "Not Classify",
        "weights": "Legacy Weights" if run["legacy_weights"] else "Mix",
        "alignment_mode": run["alignment_mode"].name.title(),
        "include_singletons": "NA"
        if "include_singletons" not in run.keys()
        else ("Yes" if run["include_singletons"] else "No"),
        "input": {
            "accession": [],
            "accession_newick": [],
            "bgc": [],
        },
        "networks": [],
    }

    # these are mostly index dictionaries needed for certain fields
    members: dict[GBK, int] = {}
    genomes: dict[str, int] = {}
    class_idx: dict[str, int] = {}

    for idx, gbk in enumerate(gbks):
        if gbk.region is None:
            continue

        # add to idx dict
        members[gbk] = len(members)

        # build accs
        if "organism" in gbk.metadata:
            organism = gbk.metadata["organism"]
        else:
            organism = "Unknown"

        if organism not in genomes:
            # set to new id of run data accessions
            genomes[organism] = len(run_data["input"]["accession"])
            # add to run dat accessions
            run_data["input"]["accession"].append(
                {
                    "id": f"genome_{genomes[organism]}",
                    "label": organism,
                }
            )

        # acc id of gbk
        record_acc_idx = genomes[organism]

        # class id
        # product hybrids of AS4 and under dealt with here and in legacy_bin_generator
        product = ".".join(gbk.region.product.split("-"))
        region_class = legacy_get_class(product)

        if region_class not in class_idx:
            class_idx[region_class] = len(class_idx)

        region_class_idx = class_idx[region_class]

        region_id = str(gbk.path.name)

        # add to list of bgc
        run_data["input"]["bgc"].append(
            {"acc": record_acc_idx, "class": region_class_idx, "id": region_id}
        )

        if cutoff not in gbk.region._families:
            continue

    # now we have accession list, bgc and families. we can ignore accession_newick for
    # now. construct the classes as the last run_data.input fields
    # order of dict keys guaranteed since python 3.7
    run_data["input"]["classes"] = [
        {"label": classkey} for classkey in list(class_idx.keys())
    ]

    output_network_root = output_dir / Path("html_content/networks")
    cutoff_path = output_network_root / Path(f"{label}_c{cutoff}")
    run_data_js_path = cutoff_path / Path("run_data.js")

    with open(run_data_js_path, "w") as run_data_js:
        run_data_js.write(
            "var run_data={};\n".format(
                json.dumps(run_data, indent=4, separators=(",", ":"), sort_keys=True)
            )
        )
        run_data_js.write("dataLoaded();\n")


def add_run_data_network(
    output_dir: Path,
    label: str,
    cutoff: float,
    pair_generator: RecordPairGenerator,
    families_members: dict[int, list[int]],
) -> None:
    """Add run data to the run_data.js file for the given pair_generator with a given cutoff

    Args:
        output_dir (Path): output directory
        label (str): run label
        cutoff (float): cutoff
        pair_generator (BGCBin): BGC pair_generator
        families_members (dict[int, list[int]]): a dictionary with family ids as keys
        and a list of region indexes as values
    """
    output_network_root = output_dir / Path("html_content/networks")
    cutoff_path = output_network_root / Path(f"{label}_c{cutoff}")
    run_data_js_path = cutoff_path / Path("run_data.js")

    run_data = read_run_data_js(run_data_js_path)

    run_data["networks"].append(
        {
            "label": pair_generator.label,
            "families": [],
            "families_similarity": [],
        }
    )

    for family_idx, family_members in families_members.items():
        run_data["networks"][-1]["families"].append(
            {
                "label": f"FAM_{family_idx:0>5}",
                "members": family_members,
                "mibig": [],
            }
        )

    with open(run_data_js_path, "w") as run_data_js:
        run_data_js.write(
            "var run_data={};\n".format(
                json.dumps(run_data, indent=4, separators=(",", ":"), sort_keys=True)
            )
        )
        run_data_js.write("dataLoaded();\n")


def read_bigscape_results_js(bigscape_results_js_path: Path) -> list[Any]:
    """Reads an existing bigscape_results_js into a dictionary by stripping the
    JavaScript parts and decoding the JSON content

    Args:
        bigscape_results_js_path (Path): path to the existing bigscape_results.js

    Returns:
        list[Any]: the bigscape_results.js content as an object
    """

    lines = []
    with open(bigscape_results_js_path, mode="r", encoding="utf-8") as bigscape_results:
        # first line has the "var bigscape_Results = " bit we want to get rid of
        first_line = bigscape_results.readline()
        bracket_idx = first_line.index("[")
        remove_left = bracket_idx
        lines.append(first_line[remove_left:])

        lines.extend(bigscape_results.readlines())

    # last one has a semicolon at the end. remove it
    lines[-1] = lines[-1][:1]

    return json.loads("".join(lines))


def read_run_data_js(run_data_js_path: Path) -> dict[str, Any]:
    """Reads an existing run_data.js into a dictionary by stripping the
    JavaScript parts and decoding the JSON content

    Args:
        run_data_js_path (Path): path to the existing run_data.js

    Returns:
        dict[Any]: the run_data.js content as an object
    """

    lines = []
    with open(run_data_js_path, mode="r", encoding="utf-8") as bigscape_results:
        # first line has the "var bigscape_Results = " bit we want to get rid of
        first_line = bigscape_results.readline()
        bracket_idx = first_line.index("{")
        remove_left = bracket_idx
        lines.append(first_line[remove_left:])

        lines.extend(bigscape_results.readlines())

    # last line is the dataLoaded(); statement. remove it
    lines.pop()

    # last line after that has a semicolon at the end. remove the semicolon
    lines[-1] = lines[-1][:1]

    return json.loads("".join(lines))


def generate_bigscape_results_js(output_dir: Path, label: str, cutoff: float) -> None:
    """Generates the bigscape_results.js found under output/html_content/js

    This function will open an existing file and append a new result, just like v1
    If a result with a label already exists, the networks in that run are cleared.
    Networks are appended to later when each pair_generator is generated

    structure of bigscape_results.js:


    {
        "networks": [ // per pair_generator
            {
                "css": string, (e.g. PKSother. mix uses 'Others'),
                "label": string, (appears at the top of the overview as a tab),
                "name": string, (appears at the network overview as a tab)
            }
        ]
    }

    Args:
        output_dir (Path): main output directory
        label (str): label of the run
        cutoff (float): cutoff to generate bigscape_results for
    """

    bigscape_results_js_path = output_dir / "html_content/js/bigscape_results.js"

    if bigscape_results_js_path.exists():
        bigscape_results = read_bigscape_results_js(bigscape_results_js_path)
    else:
        bigscape_results = []

    # check if run is already there. if so we can re use it
    cutoff_label = f"{label}_c{cutoff:.1f}"
    bigscape_result = None
    for existing_result in bigscape_results:
        if existing_result["label"] == cutoff_label:
            bigscape_result = existing_result
            # we will reset the networks list in case it has changed
            bigscape_result["networks"] = []
            break

    if bigscape_result is None:
        bigscape_results.append({"label": cutoff_label, "networks": []})

        bigscape_result = bigscape_results[-1]

    with open(bigscape_results_js_path, "w") as run_data_js:
        run_data_js.write(
            "var bigscape_results={};\n".format(
                json.dumps(
                    bigscape_results, indent=4, separators=(",", ":"), sort_keys=True
                )
            )
        )


def add_bigscape_results_js_network(
    output_dir: Path, label: str, cutoff: float, pair_generator: RecordPairGenerator
) -> None:
    """Add cutoff and network data to an existing bigscape_results.js file

    Args:
        output_dir (Path): output directory
        label (str): run label
        cutoff (float): cutoff value
        pair_generator (BGCBin): BGC pair_generator

    Raises:
        FileNotFoundError: Raised when the bigscape_results.js file does not exist
    """
    bigscape_results_js_path = output_dir / "html_content/js/bigscape_results.js"

    if not bigscape_results_js_path.exists():
        raise FileNotFoundError("bigscape_results.js not found when it should exist!")

    bigscape_results = read_bigscape_results_js(bigscape_results_js_path)

    # check if run is already there. if so we can re use it
    cutoff_label = f"{label}_c{cutoff:.1f}"
    bigscape_result: dict[str, Any] = {"label": cutoff_label, "networks": []}

    for existing_result in bigscape_results:
        if existing_result["label"] == cutoff_label:
            bigscape_result = existing_result
            break

    # the following is a bit confusing because the mix class uses some different values
    css = pair_generator.label
    label = pair_generator.label

    # one exception to the above values is the mix pair_generator, which uses others as a CSS class
    if pair_generator.label == "mix":
        css = "Others"
        label = "mix"

    bigscape_result["networks"].append(
        {
            "css": css,
            "label": label,
            "name": pair_generator.label,
        }
    )

    with open(bigscape_results_js_path, "w") as run_data_js:
        run_data_js.write(
            "var bigscape_results={};\n".format(
                json.dumps(
                    bigscape_results, indent=4, separators=(",", ":"), sort_keys=True
                )
            )
        )


def generate_bs_data_js_orfs_domains(cds: CDS) -> list[dict[str, Any]]:
    """Generate the domains for the orfs field in a bs_data.js file

    Args:
        cds (CDS): Coding Domain Sequence object

    Returns:
        list[dict[str: Any]]: A list of domains in the form of dictionaries with
        bitscores, accessions, start coordinates and stop coordinates
    """
    domains = []
    for hsp in cds.hsps:
        domains.append(
            {
                "bitscore": hsp.score,
                "code": hsp.domain[:7],  # trim version number
                "start": hsp.env_start,
                "end": hsp.env_stop,
            }
        )
    return domains


def generate_bs_data_js_orfs(gbk: GBK) -> Any:
    """Generate the orf fields for an existing bs_data.js file

    Args:
        gbk (GBK): GBK file

    Returns:
        Any: A dictionary object representing an ORF as understood by the big-scape
        output page
    """
    orfs = []
    for idx, cds in enumerate(gbk.genes):
        orfs.append(
            {
                "id": f"{gbk.path.name[:-4]}_ORF{idx+1}",
                "start": cds.nt_start,
                "end": cds.nt_stop,
                "strand": cds.strand if cds.strand else 1,
                "domains": generate_bs_data_js_orfs_domains(cds),
            }
        )
    return orfs


def generate_bs_data_js(
    output_dir: Path,
    label: str,
    cutoff: float,
    pair_generator: RecordPairGenerator,
):
    """Generates the bs_data.js file located at
    output/html_content/networks/[label]/[pair_generator]

    structure:
    [
        {
            "desc": str, (e.g. Streptomyces coelicolor A3(2) complete genome)
            "start: int,
            "end": int,
            "id": str, (e.g. AL645882.2.cluster010),
            "mibig": bool,
            "source": str, (e.g. mibig, reference, or query),
            "record_start": int, (e.g. cds boundaries of protocluster, index starts at 1)
            "record_stop": int,
            "orfs": [
                {
                    "domains": [
                        {
                            "bitscore": float,
                            "code": str, (e.g. PF08241.14),
                            "start": int, (env start I am guessing)
                            "end": int
                        }
                    ],
                    "id": str, (e.g. AL645882.2.cluster010_ORF1),
                    "start": int,
                    "end": int,
                    "strand": int (1 or -1)
                }
            ]
        }
    ]

    Args:
        output_dir (Path): main output directory
        label (str): _description_
        cutoff (float): cutoff to generate results for
        pair_generator (str): pair_generator to generate results for
    """
    output_network_root = output_dir / Path("html_content/networks")
    cutoff_path = output_network_root / Path(f"{label}_c{cutoff}")
    pair_generator_path = cutoff_path / pair_generator.label

    bs_data = []

    # go through all gbks. no need to go through the network
    for record in pair_generator.source_records:
        if record.parent_gbk is None:
            raise AttributeError("Record parent GBK is not set!")

        rec_cds = record.get_cds()
        rec_start = rec_cds[0].orf_num
        rec_stop = rec_cds[-1].orf_num
        gbk = record.parent_gbk
        organism = "Unknown"
        if "organism" in gbk.metadata:
            organism = gbk.metadata["organism"]

        bs_data.append(
            {
                "desc": organism,
                "start": 1,
                "end": len(gbk.nt_seq),
                "id": gbk.path.name,
                "mibig": gbk.source_type == SOURCE_TYPE.MIBIG,
                "source": gbk.source_type.name.lower(),
                "record_start": rec_start,
                "record_stop": rec_stop,
                "orfs": generate_bs_data_js_orfs(gbk),
            }
        )

    bs_data_path = pair_generator_path / "bs_data.js"

    with open(bs_data_path, "w", encoding="utf-8") as bs_data_js:
        bs_data_js.write(
            "var bs_data={};\ndataLoaded('bs_data');\n".format(
                json.dumps(
                    bs_data,
                    indent=4,
                    separators=(",", ":"),
                    sort_keys=True,
                )
            )
        )


def generate_bs_networks_js_sim_matrix(
    cutoff: float,
    pair_generator: RecordPairGenerator,
) -> list[list[float]]:
    """Generate a similarity matrix for the bs_networks.js file

    Args:
        cutoff (float): cutoff value
        pair_generator (BGCBin): BGC pair_generator
        network (BSNetwork): network object

    Returns:
        list[list[float]]: a similarity matrix
    """
    edges = bs_network.get_edges(pair_generator.record_ids, cutoff)

    adj_list = bs_network_utility.edge_list_to_adj_list(edges)

    # the above adjacency list is likely not ordered in the same way as the entries in
    # the pair_generator, which are eventually used to determine the order of records in the output
    # files. Go through the records in the same order as the pair_generator and create a sparse
    # matrix from that
    # the adjacency list contains edges, also. these contain distances. convert to sim
    # by subracting distance from 1

    sparse_matrix = []

    for record_idx, record_a in enumerate(pair_generator.source_records):
        a_record_id = record_a._db_id

        sparse_row = []
        # the sparse matrix is the 'lower half' of a full similarity matrix.
        # this means that if we are on the third element, matrix so far should look like
        # 1
        # 1 2
        # 1 2 3
        # obviously this means that the last element in each row should always be 1.0
        # and we are iterating "behind" the current element
        for record_b in pair_generator.source_records[:record_idx]:
            # assume similarity is 0.0
            similarity = 0.0

            # but if we find an entry in the adjacency list this can change
            if a_record_id in adj_list:
                if record_b._db_id in adj_list[a_record_id]:
                    similarity = adj_list[a_record_id][record_b._db_id]

            sparse_row.append(similarity)

        # add the 1.0 to the end
        sparse_row.append(1.0)

        sparse_matrix.append(sparse_row)

    return sparse_matrix


def fetch_lcs_from_db(a_id: int, b_id: int, weights: str) -> dict[str, Any]:
    """Find the lcs start, stop and direction for a pair of records in the database

    Args:
        a_id (int): record db id of region a
        b_id (int): record db id of region b
        weights (str): weights used in analysis
    """
    if DB.metadata is None:
        raise RuntimeError("Database metadata is None!")
    dist_table = DB.metadata.tables["distance"]
    select_query = (
        dist_table.select()
        .where(dist_table.c.record_a_id != dist_table.c.record_b_id)
        .where(dist_table.c.record_a_id.in_((a_id, b_id)))
        .where(dist_table.c.record_b_id.in_((a_id, b_id)))
        .where(dist_table.c.weights == weights)
        .compile()
    )
    result = DB.execute(select_query).fetchone()
    if result is None:
        raise RuntimeError(
            "LCS not found in database (%s %s %s)" % (a_id, b_id, weights)
        )
    return dict(result._mapping)


def adjust_lcs_to_all_genes(
    result: dict[str, Any],
    family_db_id: int,
    bgc_db_id: int,
    fam_gbk: GBK,
    bgc_gbk: GBK,
    domain_genes_to_all_genes: dict[int, dict[int, int]],
    domain_count_gene: dict[int, list[int]],
) -> tuple[int, int, bool]:
    """Adjust boundaries of lcs from only genes with domains to all present genes

    Args:
        result (dict[str, Any]): database distance row with lcs information
        family_db_id (int): database record id of family exemplar
        bgc_db_id (int): database record id of family member
        fam_gbk (GBK): family exemplar GBK
        bgc_gbk (GBK): family member GBK
        domain_genes_to_all_genes (dict[int, dict[int, int]]): maps indices from genes
            with domains to all present genes
        domain_count_gene (dict[int, list[int]]): contains the number of domains each
            gene contains

    Returns:
        tuple[int, int, bool]: adjusted a_start, b_start and reverse
    """
    if result["record_a_id"] == family_db_id:
        a_start = result["lcs_a_start"]
        a_stop = result["lcs_a_stop"]
        b_start = result["lcs_b_start"]
        reverse = result["reverse"]
        length = abs(a_start - a_stop)  # seed length
        a_start = domain_genes_to_all_genes[family_db_id][a_start]
        if length == 0:
            pass

        elif reverse:
            b_start = domain_genes_to_all_genes[bgc_db_id][
                len(domain_count_gene[bgc_db_id]) - b_start - 1
            ]
        else:
            b_start = domain_genes_to_all_genes[bgc_db_id][b_start]

    elif result["record_b_id"] == family_db_id:
        a_start = result["lcs_b_start"]
        a_stop = result["lcs_b_stop"]
        b_start = result["lcs_a_start"]
        reverse = result["reverse"]
        length = abs(a_start - a_stop)  # seed length
        if length == 0:
            pass
        elif reverse:
            a_start = domain_genes_to_all_genes[family_db_id][
                len(domain_count_gene[family_db_id]) - a_start - length
            ]
            b_start = domain_genes_to_all_genes[bgc_db_id][b_start + length - 1]
        else:
            a_start = domain_genes_to_all_genes[family_db_id][a_start]
            b_start = domain_genes_to_all_genes[bgc_db_id][b_start]

    # TODO: adjust lcs bounds for protocluster/protocore mode once lcs is implemented
    # a_start, b_start = adjust_lcs_record_bounds(
    #     a_start, b_start, fam_rec, bgc_rec, reverse
    # )

    if length == 0:
        length = 1
        # let's try aligning using the genes with most domains
        # after all, they ended up being in the same GCF
        # for some reason
        x = max(domain_count_gene[family_db_id])
        x = domain_count_gene[family_db_id].index(x)
        a_start = domain_genes_to_all_genes[family_db_id][x]

        y = max(list(domain_count_gene[bgc_db_id]))
        y = domain_count_gene[bgc_db_id].index(y)

        # check orientation
        if (
            fam_gbk.genes[domain_genes_to_all_genes[family_db_id][x]].strand
            == bgc_gbk.genes[domain_genes_to_all_genes[bgc_db_id][y]].strand
        ):
            b_start = domain_genes_to_all_genes[bgc_db_id][y]
            reverse = False
        else:
            b_start = domain_genes_to_all_genes[bgc_db_id][
                len(domain_count_gene[bgc_db_id]) - y - 1
            ]
            reverse = True
    return a_start, b_start, reverse


def generate_bs_families_alignment(
    bs_families: dict[int, list[int]], pair_generator: RecordPairGenerator
):
    """Generate list of dictionaries with information on bgc alignment of family members"""
    bs_families_alignment = []
    records = pair_generator.source_records
    # dictionary maps bgc to all orfs that contain domains
    domain_genes_to_all_genes: dict[int, dict[int, int]] = {}
    # dictionary maps bgc to list of domain count per gene
    domain_count_gene: dict[int, list[int]] = {}

    for family_db_id, family_members in bs_families.items():
        # collects records within this GCF
        family_records = [records[bgc_num] for bgc_num in family_members]
        family_member_db_ids = [rec._db_id for rec in family_records]
        if family_db_id not in family_member_db_ids:
            continue
<<<<<<< HEAD
=======
        # TODO: get rid of this once bug in fam assignment fixed
>>>>>>> 8e207d7c
        fam_record_idx = family_member_db_ids.index(family_db_id)
        fam_gbk = family_records[fam_record_idx].parent_gbk
        if fam_gbk is None:
            raise AttributeError("Record parent GBK is not set!")
        for bgc, bgc_db_id in zip(family_members, family_member_db_ids):
            bgc_gbk = records[bgc].parent_gbk
            if bgc_gbk is None:
                raise AttributeError("Record parent GBK is not set!")
            if bgc_db_id is None:
                raise AttributeError("Record has no database id!")
            domain_genes_to_all_genes[bgc_db_id] = {}
            domain_count_gene[bgc_db_id] = []
            has_domains = 0
            for cds_idx, cds in enumerate(bgc_gbk.genes):
                if len(cds.hsps) > 0:
                    domain_count_gene[bgc_db_id].append(len(cds.hsps))
                    domain_genes_to_all_genes[bgc_db_id][has_domains] = cds_idx
                    has_domains += 1

        ref_genes_ = set()
        aln = []
        for bgc, bgc_db_id in zip(family_members, family_member_db_ids):
            bgc_gbk = records[bgc].parent_gbk
            if bgc_gbk is None:
                raise AttributeError("Record parent GBK is not set!")
            if bgc_db_id is None:
                raise AttributeError("Record has no database id!")

            if bgc_db_id == family_db_id:
                aln.append([[gene_num, 0] for gene_num in range(len(bgc_gbk.genes))])
            else:
                result = fetch_lcs_from_db(
                    family_db_id, bgc_db_id, pair_generator.weights
                )
                a_start = result["lcs_a_start"]
                b_start = result["lcs_b_start"]
                reverse = result["reverse"]

                ref_genes_.add(a_start)

                bgc_algn = []
                for gene_num in range(len(bgc_gbk.genes)):
                    if gene_num == b_start:
                        if reverse:
                            bgc_algn.append([a_start, -100])
                        else:
                            bgc_algn.append([a_start, 100])
                    else:
                        bgc_algn.append([-1, 100])
                aln.append(bgc_algn)

        ref_genes = list(ref_genes_)

        fam_alignment = {
            "id": "FAM_{:05d}".format(family_db_id),
            "ref": family_members[fam_record_idx],
            "newick": generate_newick_tree(
                family_records, fam_record_idx, family_members
            ),
            "ref_genes": ref_genes,
            "aln": aln,
        }
        bs_families_alignment.append(fam_alignment)
    return bs_families_alignment


def generate_bs_families_members(
    cutoff: float,
    pair_generator: RecordPairGenerator,
) -> dict[int, list[int]]:
    """Generate a dictionary where keys are family indexes and values are list of region
    indexes that belong to that family

    Args:
        cutoff (float): cutoff value
        pair_generator (BGCBin): BGC pair_generator

    Returns:
        dict[int, list[int]]: family to member regions index
    """
    # get a dictionary of node id to family id
    node_family = {}

    if not DB.metadata:
        raise RuntimeError("DB.metadata is None")

    # get all families from the database
    bgc_families_table = DB.metadata.tables["bgc_record_family"]

    select_statement = (
        bgc_families_table.select()
        .where(bgc_families_table.c.record_id.in_(pair_generator.record_ids))
        .where(bgc_families_table.c.cutoff == cutoff)
    )

    result = DB.execute(select_statement).fetchall()

    for row in result:
        node_family[row.record_id] = row.family

    families_members: dict[int, list[int]] = {}

    for idx, record in enumerate(pair_generator.source_records):
        record_id = record._db_id

        if record_id is None:
            raise AttributeError("Record id is None!")

        if record_id not in node_family:
            families_members[record_id] = [idx]
            continue

        family_id = node_family[record_id]

        if family_id not in families_members:
            families_members[family_id] = []

        families_members[family_id].append(idx)

    return families_members


def generate_bs_networks_families(
    families_members: dict[int, list[int]]
) -> list[dict[str, Any]]:
    """Generate a list object that represents the families that are present in a network
    and the regions that are members of that family for the bs_networks.js file

    Args:
        families_members (dict[int, list[int]]): family to member regions index
    """
    networks_families: list[dict[str, Any]] = []
    for family_idx, family_members in families_members.items():
        networks_families.append(
            {
                "id": f"FAM_{family_idx:0>5}",
                "members": family_members,
            }
        )
    return networks_families


def generate_bs_networks_js(
    output_dir: Path,
    label: str,
    cutoff: float,
    pair_generator: RecordPairGenerator,
    bs_families: dict[int, list[int]],
):
    """Generates the bs_networks.js file located at
    output/html_content/networks/[label]/[pair_generator]

    There are four components to this file:
    bs_similarity
    bs_families
    bs_families_alignment
    bs_similarity_families

    each have their own function to generate the objects, and are written to a file here

    Since this is annoying to do, we're not going to attempt re-reading and appending
    to an existing file. we just overwrite.

    Args:
        output_dir (Path): main output directory
        label (str): label of the run
        network (BSNetwork): BiG-SCAPE network object of nodes (bgcs/regions) and edges
        gbks (list[GBK]): Full list of GBK files TODO: may not be needed. remove?
        cutoff (float): cutoff to generate results for
        pair_generator (str): pair_generator to generate results for
    """
    output_network_root = output_dir / Path("html_content/networks")
    cutoff_path = output_network_root / Path(f"{label}_c{cutoff}")
    pair_generator_path = cutoff_path / pair_generator.label

    bs_networks_js_path = pair_generator_path / "bs_networks.js"

    # TODO: replace with functions to generate objects
    networks_families = generate_bs_networks_families(bs_families)
    bs_similarity: list[Any] = generate_bs_networks_js_sim_matrix(
        cutoff, pair_generator
    )
    bs_families_alignment: list[Any] = generate_bs_families_alignment(
        bs_families, pair_generator
    )
    bs_similarity_families: list[Any] = []

    with open(bs_networks_js_path, "w") as bs_networks_js:
        bs_networks_js.write(
            "var bs_similarity={};\n".format(
                json.dumps(
                    bs_similarity,
                    indent=4,
                    separators=(",", ":"),
                    sort_keys=True,
                )
            )
        )

        bs_networks_js.write(
            "var bs_families={};\n".format(
                json.dumps(
                    networks_families,
                    indent=4,
                    separators=(",", ":"),
                    sort_keys=True,
                )
            )
        )

        bs_networks_js.write(
            "var bs_families_alignment={};\n".format(
                json.dumps(
                    bs_families_alignment,
                    indent=4,
                    separators=(",", ":"),
                    sort_keys=True,
                )
            )
        )

        bs_networks_js.write(
            "var bs_similarity_families={};\n".format(
                json.dumps(
                    bs_similarity_families,
                    indent=4,
                    separators=(",", ":"),
                    sort_keys=True,
                )
            )
        )

        bs_networks_js.write("dataLoaded('bs_networks');\n")


def legacy_prepare_output(
    output_dir: Path, pfam_info: list[tuple[str, str, str]]
) -> None:
    """Prepare the base output files for the run. These are not specific to cutoffs or
    to pair_generators

    Args:
        output_dir (Path): output directory
        pfam_info (list[tuple(str, str, str)]): A list of tuples containing information
        about the PFAM entries used in this analysis. tuples correspond to the accession
        name and description of a pfam entry
    """
    copy_base_output_templates(output_dir)

    generate_pfams_js(output_dir, pfam_info)


def legacy_prepare_cutoff_output(run: dict, cutoff: float, gbks: list[GBK]) -> None:
    """Prepare output data for a given cutoff value

    Args:
        output_dir (Path): output directory
        label (str): run label
        cutoff (float): cutoff value
        gbks (list[GBK]): list of gbks used in the analysis
    """
    prepare_cutoff_folder(run["output_dir"], run["label"], cutoff)

    generate_bigscape_results_js(run["output_dir"], run["label"], cutoff)

    generate_run_data_js(run, cutoff, gbks)


def legacy_prepare_bin_output(
    run: dict, cutoff: float, pair_generator: RecordPairGenerator
) -> None:
    """Prepare output data for a given pair_generator at a given cutoff value

    Args:
        output_dir (Path): output directory
        label (str): run label
        cutoff (float): cutoff value
        pair_generator (BGCBin): BGC pair_generator
    """

    output_dir = run["output_dir"]
    label = run["label"]

    prepare_pair_generator_folder(output_dir, label, cutoff, pair_generator)
    generate_bs_data_js(output_dir, label, cutoff, pair_generator)
    add_bigscape_results_js_network(output_dir, label, cutoff, pair_generator)


def legacy_generate_bin_output(
    run: dict,
    cutoff: float,
    pair_generator: RecordPairGenerator,
) -> None:
    """Generate the network data from a pair_generator from cutoff filtering and affinity
    propagation

    Args:
        output_dir (Path): output directory
        label (str): run label
        cutoff (float): cutoff value
        pair_generator (BGCBin): BGC pair_generator
        network (BSNetwork): the network object for the pair_generator
    """
    output_dir = run["output_dir"]
    label = run["label"]

    families_members = generate_bs_families_members(cutoff, pair_generator)
    # networks_families = generate_bs_networks_families(families_members)

    add_run_data_network(output_dir, label, cutoff, pair_generator, families_members)
    generate_bs_networks_js(output_dir, label, cutoff, pair_generator, families_members)
    write_clustering_file(run, cutoff, pair_generator)
    write_cutoff_network_file(run, cutoff, pair_generator)


def write_record_annotations_file(run, cutoff, all_bgc_records) -> None:
    """Writes the record annotations file to the output directory
    Formerly Network_Annotations_Full.tsv

    Args:
        run (dict): contains the run parameters
        cutoff (float): distance metric cutoff
        all_bgc_records (list): contains all bgc records in this run

    Raises:
        RuntimeError: if database not available
    """

    output_dir = run["output_dir"]
    label = run["label"]
    output_network_root = output_dir / "html_content/networks"
    cutoff_path = output_network_root / f"{label}_c{cutoff}"
    record_annotations_path = cutoff_path / "record_annotations.tsv"

    if not DB.metadata:
        raise RuntimeError("DB.metadata is None")
    bgc_record_table = DB.metadata.tables["bgc_record"]
    gbk_table = DB.metadata.tables["gbk"]

    with open(record_annotations_path, "w") as record_annotations_file:
        header = "\t".join(
            [
                "GBK",
                "Record_Type",
                "Record_Number",
                "Class",
                "Category",
                "Organism",
                "Taxonomy",
                "Description",
            ]
        )
        record_annotations_file.write(header + "\n")

        for record in all_bgc_records:
            record_id = record._db_id

            select_statment = select(
                bgc_record_table.c.gbk_id,
                bgc_record_table.c.record_number,
                bgc_record_table.c.record_type,
                bgc_record_table.c.product,
            ).where(bgc_record_table.c.id == record_id)
            gbk_id, record_number, record_type, product = DB.execute(
                select_statment
            ).fetchone()

            category = get_record_category(record)

            select_statment = select(
                gbk_table.c.path,
                gbk_table.c.organism,
                gbk_table.c.taxonomy,
                gbk_table.c.description,
            ).where(gbk_table.c.id == gbk_id)

            gbk_path, organism, taxonomy, description = DB.execute(
                select_statment
            ).fetchone()
            # gbk_path = gbk_path.split("/")[-1]

            row = "\t".join(
                [
                    str(gbk_path),
                    record_type,
                    str(record_number),
                    product,
                    category,
                    organism,
                    taxonomy,
                    description,
                ]
            )
            record_annotations_file.write(row + "\n")

    return None


def write_clustering_file(run, cutoff, pair_generator) -> None:
    """Writes the clustering file to the output directory
    bin_clustering_cutoff.tsv

    Args:
        run (dict): run parameters
        cutoff (float): distance metric cutoff
        pair_generator (RecordPairGenerator): BGC record bin

    Raises:
        RuntimeError: database not found
    """

    output_dir = run["output_dir"]
    label = run["label"]
    bin_label = pair_generator.label

    output_network_root = output_dir / "html_content/networks"
    cutoff_path = output_network_root / f"{label}_c{cutoff}"
    pair_generator_path = cutoff_path / pair_generator.label
    clustering_file_path = pair_generator_path / f"{bin_label}_clustering_c{cutoff}.tsv"

    if not DB.metadata:
        raise RuntimeError("DB.metadata is None")

    gbk_table = DB.metadata.tables["gbk"]
    bgc_record_table = DB.metadata.tables["bgc_record"]
    record_famly_table = DB.metadata.tables["bgc_record_family"]

    record_ids = pair_generator.record_ids

    with open(clustering_file_path, "w") as clustering_file:
        header = "\t".join(
            [
                "GBK",
                "Record_Type",
                "Record_Number",
                "GCF_number",
            ]
        )
        clustering_file.write(header + "\n")

        select_statement = (
            select(
                record_famly_table.c.record_id,
                record_famly_table.c.family,
                record_famly_table.c.cutoff,
            )
            .where(record_famly_table.c.record_id.in_(record_ids))
            .where(record_famly_table.c.cutoff == cutoff)
        )

        rows = DB.execute(select_statement).fetchall()

        for row in rows:
            record_id, gcf_number, cutoff = row

            select_statment = select(
                bgc_record_table.c.gbk_id,
                bgc_record_table.c.record_number,
                bgc_record_table.c.record_type,
            ).where(bgc_record_table.c.id == record_id)
            gbk_id, record_number, record_type = DB.execute(select_statment).fetchone()

            select_statment = select(gbk_table.c.path).where(gbk_table.c.id == gbk_id)
            gbk_path = DB.execute(select_statment).fetchone()[0]

            row = "\t".join(
                [
                    str(gbk_path),
                    record_type,
                    str(record_number),
                    str(gcf_number),
                ]
            )
            clustering_file.write(row + "\n")

    return None


def write_network_file(
    network_file_path: Path,
    existing_distances: set[
        tuple[
            str,
            str,
            int,
            str,
            str,
            int,
            float,
            float,
            float,
            float,
            str,
            int,
            int,
            int,
            int,
            str,
        ]
    ],
) -> None:
    """Writes a network file to the output directory

    Args:
        network_file_path (Path): path to write file to
        existing_distances (set): edgelist to populate file

    Raises:
        RuntimeError: no db present

    """

    with open(network_file_path, "w") as network_file:
        header = "\t".join(
            [
                "GBK_a",
                "Record_Type_a",
                "Record_Number_a",
                "ORF_coords_a",
                "GBK_b",
                "Record_Type_b",
                "Record_Number_b",
                "ORF_coords_b",
                "distance",
                "jaccard",
                "adjacency",
                "dss",
                "weights",
                "aligmnent_mode",
            ]
        )

        network_file.write(header + "\n")

        # TODO: optimize this, get all info from db in one query without passing existing distances as intermediate step
        for dist in existing_distances:
            (
                gbk_path_a,
                record_type_a,
                record_number_a,
                gbk_path_b,
                record_type_b,
                record_number_b,
                distance,
                jaccard,
                adjacency,
                dss,
                weights,
                ext_a_start,
                ext_a_stop,
                ext_b_start,
                ext_b_stop,
                alignment_mode,
            ) = dist

            row = "\t".join(
                [
                    str(gbk_path_a),
                    record_type_a,
                    str(record_number_a),
                    f"{ext_a_start}:{ext_a_stop}",
                    str(gbk_path_b),
                    record_type_b,
                    str(record_number_b),
                    f"{ext_b_start}:{ext_b_stop}",
                    f"{distance:.2f}",
                    f"{jaccard:.2f}",
                    f"{adjacency:.2f}",
                    f"{dss:.2f}",
                    weights,
                    alignment_mode,
                ]
            )

            network_file.write(row + "\n")

    return None


def write_cutoff_network_file(
    run: dict, cutoff: float, pair_generator: RecordPairGenerator
) -> None:
    """Writes the cutoff network file to the output directory
    i.e. edge list for a given bin with edges above the cutoff

    Args:
        run (dict): run parameters
        cutoff (float): distance cutoff
        pair_generator (RecordPairGenerator): bin with BGC records

    """

    output_dir = run["output_dir"]
    label = run["label"]
    bin_label = pair_generator.label

    output_network_root = output_dir / "html_content/networks"
    cutoff_path = output_network_root / f"{label}_c{cutoff}"
    pair_generator_path = cutoff_path / pair_generator.label
    cutoff_network_file_path = pair_generator_path / f"{bin_label}_c{cutoff}.network"

    # get distances for this bin
    existing_distances = get_cutoff_edgelist(run, cutoff, pair_generator)

    # write file
    write_network_file(cutoff_network_file_path, existing_distances)

    return None


def get_cutoff_edgelist(
    run: dict, cutoff: float, pair_generator: RecordPairGenerator
) -> set[
    tuple[
        str,
        str,
        int,
        str,
        str,
        int,
        float,
        float,
        float,
        float,
        str,
        int,
        int,
        int,
        int,
        str,
    ]
]:
    """Generate the network egdelist for a given bin with edges above the cutoff

    Args:
        run (dict): run parameters

    Raises:
        RuntimeError: no database present

    Returns:
        set: edgelist
    """

    if not DB.metadata:
        raise RuntimeError("DB.metadata is None")

    distance_table = DB.metadata.tables["distance"]
    gbk_table = DB.metadata.tables["gbk"]
    bgc_record_table = DB.metadata.tables["bgc_record"]

    bgc_record_a = alias(bgc_record_table)
    bgc_record_b = alias(bgc_record_table)
    gbk_a = alias(gbk_table)
    gbk_b = alias(gbk_table)

    select_statement = (
        select(
            gbk_a.c.path,
            bgc_record_a.c.record_type,
            bgc_record_a.c.record_number,
            gbk_b.c.path,
            bgc_record_b.c.record_type,
            bgc_record_b.c.record_number,
            distance_table.c.distance,
            distance_table.c.jaccard,
            distance_table.c.adjacency,
            distance_table.c.dss,
            distance_table.c.weights,
            distance_table.c.ext_a_start,
            distance_table.c.ext_a_stop,
            distance_table.c.ext_b_start,
            distance_table.c.ext_b_stop,
            distance_table.c.alignment_mode,
        )
        .join(bgc_record_a, distance_table.c.record_a_id == bgc_record_a.c.id)
        .join(bgc_record_b, distance_table.c.record_b_id == bgc_record_b.c.id)
        .join(gbk_a, bgc_record_a.c.gbk_id == gbk_a.c.id)
        .join(gbk_b, bgc_record_b.c.gbk_id == gbk_b.c.id)
        .where(distance_table.c.record_a_id.in_(pair_generator.record_ids))
        .where(distance_table.c.record_b_id.in_(pair_generator.record_ids))
        .where(distance_table.c.weights == pair_generator.weights)
        .where(distance_table.c.distance < cutoff)
    )

    edgelist = set(DB.execute(select_statement).fetchall())

    return edgelist


def write_full_network_file(run: dict, all_bgc_records: list[BGCRecord]) -> None:
    """Writes the full network file to the output directory,
    i.e. all edges from db that have both records in the run,
    and for all weights relevant to the run

    Args:
        run (dict): run parameters
        all_bgc_records (list): BGC records in this run
    """

    output_dir = run["output_dir"]
    label = run["label"]

    output_network_root = output_dir / "html_content/networks"
    full_network_file_path = output_network_root / f"{label}_full.network"

    # get distances for this set of records
    edgelist = get_full_network_edgelist(run, all_bgc_records)

    # write file
    write_network_file(full_network_file_path, edgelist)


def get_full_network_edgelist(
    run: dict, all_bgc_records: list
) -> set[
    tuple[
        str,
        str,
        int,
        str,
        str,
        int,
        float,
        float,
        float,
        float,
        str,
        int,
        int,
        int,
        int,
        str,
    ]
]:
    """Get all edges for the pairs of records in this run, for the weights relevant to this run

    Args:
        run (dict): run parameters

    Raises:
        RuntimeError: no database present

    Returns:
        set: edgelist
    """

    legacy_weights = [
        "PKSI",
        "PKSother",
        "NRPS",
        "RiPPs",
        "saccharides",
        "terpene",
        "PKS-NRP_Hybrids",
        "other",
    ]
    incl_weights = ["mix"]

    if run["no_mix"]:
        incl_weights.remove("mix")
    if run["legacy_weights"]:
        incl_weights.extend(legacy_weights)
    # an empty list should never happen since no_mix and no classify are mutually exclusive in the CLI validations

    record_ids = [record._db_id for record in all_bgc_records]

    if not DB.metadata:
        raise RuntimeError("DB.metadata is None")

    distance_table = DB.metadata.tables["distance"]
    gbk_table = DB.metadata.tables["gbk"]
    bgc_record_table = DB.metadata.tables["bgc_record"]

    bgc_record_a = alias(bgc_record_table)
    bgc_record_b = alias(bgc_record_table)
    gbk_a = alias(gbk_table)
    gbk_b = alias(gbk_table)

    select_statement = (
        select(
            gbk_a.c.path,
            bgc_record_a.c.record_type,
            bgc_record_a.c.record_number,
            gbk_b.c.path,
            bgc_record_b.c.record_type,
            bgc_record_b.c.record_number,
            distance_table.c.distance,
            distance_table.c.jaccard,
            distance_table.c.adjacency,
            distance_table.c.dss,
            distance_table.c.weights,
            distance_table.c.ext_a_start,
            distance_table.c.ext_a_stop,
            distance_table.c.ext_b_start,
            distance_table.c.ext_b_stop,
            distance_table.c.alignment_mode,
        )
        .join(bgc_record_a, distance_table.c.record_a_id == bgc_record_a.c.id)
        .join(bgc_record_b, distance_table.c.record_b_id == bgc_record_b.c.id)
        .join(gbk_a, bgc_record_a.c.gbk_id == gbk_a.c.id)
        .join(gbk_b, bgc_record_b.c.gbk_id == gbk_b.c.id)
        .where(distance_table.c.record_a_id.in_(record_ids))
        .where(distance_table.c.record_b_id.in_(record_ids))
        .where(distance_table.c.weights.in_(incl_weights))
    )

    edgelist = set(DB.execute(select_statement).fetchall())

    return edgelist<|MERGE_RESOLUTION|>--- conflicted
+++ resolved
@@ -845,10 +845,7 @@
         family_member_db_ids = [rec._db_id for rec in family_records]
         if family_db_id not in family_member_db_ids:
             continue
-<<<<<<< HEAD
-=======
         # TODO: get rid of this once bug in fam assignment fixed
->>>>>>> 8e207d7c
         fam_record_idx = family_member_db_ids.index(family_db_id)
         fam_gbk = family_records[fam_record_idx].parent_gbk
         if fam_gbk is None:
