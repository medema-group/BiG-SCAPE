"""Module containing code related to enums"""
from .input_parameters import INPUT_MODE
from .source_type import SOURCE_TYPE
from .partial_task import TASK, INPUT_TASK, HMM_TASK, COMPARISON_TASK
from .comparison import ALIGNMENT_MODE, LCS_MODE, COMPARISON_MODE, CLASSIFY_MODE

from . import genbank

__all__ = [
    "INPUT_MODE",
    "SOURCE_TYPE",
    "TASK",
    "INPUT_TASK",
    "HMM_TASK",
    "COMPARISON_TASK",
    "ALIGNMENT_MODE",
    "LCS_MODE",
<<<<<<< HEAD
    "genbank",
=======
    "COMPARISON_MODE",
    "CLASSIFY_MODE",
>>>>>>> afc1ad85
]<|MERGE_RESOLUTION|>--- conflicted
+++ resolved
@@ -15,10 +15,7 @@
     "COMPARISON_TASK",
     "ALIGNMENT_MODE",
     "LCS_MODE",
-<<<<<<< HEAD
     "genbank",
-=======
     "COMPARISON_MODE",
     "CLASSIFY_MODE",
->>>>>>> afc1ad85
 ]