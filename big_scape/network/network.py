--- conflicted
+++ resolved
@@ -38,14 +38,9 @@
     Args:
         cutoff (float): the distance cutoff
         edge_param_id (int): the edge parameter id
-<<<<<<< HEAD
-        include_records (list[BGCRecord]], Optional): list of records to include in the
-        connected components. Defaults to None.
-=======
         bin (bs_comparison.RecordPairGenerator): the bin to generate the connected components for
         seed_record (Optional[BGCRecord], optional): a seed record to start the connected component from.
         Defaults to None.
->>>>>>> 5001866f
 
     Yields:
         Generator[list[tuple[int, int, float, float, float, float, int]], None, None]:
@@ -86,15 +81,6 @@
         ).where(
             and_(
                 distance_table.c.record_a_id.in_(
-<<<<<<< HEAD
-                    select(DB.get_table("connected_component").c.record_id).where(
-                        DB.get_table("connected_component").c.id == cc_id
-                    )
-                ),
-                distance_table.c.record_b_id.in_(
-                    select(DB.get_table("connected_component").c.record_id).where(
-                        DB.get_table("connected_component").c.id == cc_id
-=======
                     select(DB.metadata.tables["connected_component"].c.record_id).where(
                         DB.metadata.tables["connected_component"].c.id == cc_id,
                         DB.metadata.tables["connected_component"].c.cutoff == cutoff,
@@ -112,7 +98,6 @@
                         == edge_param_id,
                         DB.metadata.tables["connected_component"].c.bin_label
                         == bin.label,
->>>>>>> 5001866f
                     )
                 ),
                 distance_table.c.edge_param_id == edge_param_id,
@@ -120,14 +105,6 @@
             )
         )
 
-<<<<<<< HEAD
-        edges = cast(
-            list[tuple[int, int, float, float, float, float, int]],
-            list(DB.execute(select_statement)),
-        )
-
-        yield edges
-=======
         if temp_record_table is not None:
             select_statement = select_statement.where(
                 and_(
@@ -141,7 +118,6 @@
             )
 
         yield list(DB.execute(select_statement))
->>>>>>> 5001866f
 
 
 def generate_connected_components(
@@ -160,15 +136,10 @@
     Args:
         cutoff (Optional[float], optional): the distance cutoff. Defaults to None.
         edge_param_id (int): the edge parameter id
-<<<<<<< HEAD
-        temp_record_table (Table, optional): a temporary table with the records to
-            include in the connected component. Defaults to None.
-=======
         bin_label (str): the bin label
         temp_record_table (Table, optional): a temporary table with the records to include in the
         connected component. Defaults to None.
         seed_record (BGCRecord, optional): a seed record to start the connected component from.
->>>>>>> 5001866f
     """
 
     distance_table = DB.get_table("distance")
@@ -417,7 +388,6 @@
             distance_table.c.edge_param_id == edge_param_id,
             # return only one edge
         )
-
         # return only one edge
         .limit(1)
     )
@@ -543,11 +513,6 @@
             distance_table.c.edge_param_id == edge_param_id,
         )
     )
-<<<<<<< HEAD
-    edges: list[tuple[int, int]] = cast(
-        list[tuple[int, int]], DB.execute(cc_edge_query).fetchall()
-    )
-=======
 
     if temp_record_table is not None:
         cc_edge_query = cc_edge_query.where(
@@ -558,7 +523,6 @@
         )
 
     edges = DB.execute(cc_edge_query).fetchall()
->>>>>>> 5001866f
 
     return edges
 
