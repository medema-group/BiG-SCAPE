""" Click parameters for the BiG-SCAPE Query CLI command """

# from python
import click
from pathlib import Path

# from other modules
from big_scape.main import run_bigscape
from big_scape.diagnostics import init_logger, init_logger_file

# from this module
from .cli_common_options import common_all, common_cluster_query
from .cli_validations import (
    validate_output_paths,
    validate_skip_hmmscan,
<<<<<<< HEAD
    validate_binning_query_workflow,
    validate_alignment_mode,
    validate_includelist,
    validate_gcf_cutoffs,
    validate_filter_gbk,
=======
>>>>>>> 69431226
    validate_query_bgc,
    validate_pfam_path,
    set_start,
)


@click.command()
@common_all
@common_cluster_query
@click.option(
    "--query_bgc_path",
    type=click.Path(exists=True, dir_okay=False, file_okay=True, path_type=Path),
    required=True,
    callback=validate_query_bgc,
    help=(
        "Path to query BGC file. BiG-SCAPE will compare, "
        "all input BGCs to the query in a one-vs-all mode."
    ),
)
<<<<<<< HEAD
@click.option(
    "-i",
    "--input_dir",
    "--gbk_dir",
    callback=validate_not_empty_dir,
    type=click.Path(exists=True, file_okay=False, dir_okay=True, path_type=Path),
    required=True,
    help="Input directory containing gbk files to be used by BiG-SCAPE.",
)
@click.option(
    "--input_mode",
    default="recursive",
    callback=validate_input_mode,
    type=click.Choice(["recursive", "flat"]),
    help=(
        "Where to look for input GBK files. Default: recursive"
        "recursive: search for gbk files recursively in input directory. "
        "flat: search for gbk files in input directory only."
    ),
)
# TODO: adjust choices
@click.option(
    "--mibig_version",
    type=click.Choice(
        ["1.0", "1.1", "1.2", "1.3", "1.4", "2.0", "3.0", "3.1", "custom"]
    ),
    required=False,
    help="MIBiG relase number (e.g. 3.1). Download (if needed) and use this "
    "version of MiBIG database. If not provided, MiBIG will not be included"
    " in the analysis. If download is required, BiG-SCAPE "
    "will download the MIBiG database to the BiG-SCAPE folder",
)
@click.option(
    "--reference_dir",
    callback=validate_not_empty_dir,
    type=click.Path(exists=True, file_okay=False, dir_okay=True, path_type=Path),
    help="Path to directory containing antismash-processed reference BGCs.",
)
# TODO: check if still needed
@click.option(
    "--dataset_path",
    type=click.Path(exists=True, file_okay=True, path_type=Path),
    help="Path to location of input dataset mapping file.",
)
@click.option(
    "--include_gbk",
    type=str,
    default="cluster,region",
    callback=validate_filter_gbk,
    help=(
        "A comma separated list of strings. "
        "Only gbk files with this string(s) will be used for the analysis "
        "(default: 'cluster', 'region'). Use an asterisk to accept every "
        "file (overrides '--exclude_gbk_str')."
    ),
)
@click.option(
    "--exclude_gbk",
    type=str,
    default="final",
    callback=validate_filter_gbk,
    help=(
        "A comma separated list of strings. "
        "If any string in this list occurs in the gbk filename, this "
        "file will not be used for the analysis (default: final)."
    ),
)
@click.option(
    "--min_bgc_length",
    type=int,
    default=0,
    help="Minimum BGC length to be included in analysis (default: 0bp).",
)
@click.option(
    "--cds_overlap_cutoff",
    type=click.FloatRange(min=0, max=1),
    default=0.1,
    help=(
        "Specify at which overlap percentage (as a decimal) two CDS in a gbk"
        " are considered to overlap. This preserves longest overlapping CDS."
    ),
)
@click.option(
    "-p",
    "--pfam_path",
    type=click.Path(exists=True, dir_okay=False, file_okay=True, path_type=Path),
    help="Path to Pfam database file(s).",
)
# hmmer parameters
@click.option(
    "--domain_overlap_cutoff",
    type=click.FloatRange(min=0, max=1),
    default=0.1,
    help=(
        "Specify at which overlap percentage (as a decimal) two domains"
        " in a CDS are considered to overlap. Domain with the "
        "best score is kept (default=0.1)"
    ),
)
@click.option(
    "--force_hmmscan",
    is_flag=True,
    help=(
        "Force domain prediction using hmmscan even if BiG-SCAPE finds "
        "processed gbk files (e.g. to use a new version of Pfam)."
    ),
)
@click.option(
    "--skip_hmmscan",
    is_flag=True,
    help=(
        "Skip domain prediction using hmmscan."
        "BiG-SCAPE expects to find "
        "a database of already processed gbks."
    ),
)
@click.option(
    "--domain_includelist_path",
    type=click.Path(exists=True, dir_okay=False, file_okay=True, path_type=Path),
    callback=validate_includelist,
    help=(
        "Path to txt file with Pfam accessions. Only BGCs containing "
        "the listed accessions will be analysed."
    ),
)
@click.option(
    "--legacy_weights",
    is_flag=True,
    help=(
        "Use BiG-SCAPE v1 class-based weights in distance calculations"
        "If not selected, the distance metric will be based on the 'mix'"
        " weights distribution."
    ),
)
@click.option(
    "--classify",
    is_flag=True,
    help=(
        "Use antiSMASH/BGC classes to select only BGCs that have the same "
        "class as the query BGC. Can be used in combination with "
        " --legacy_weights if BGC gbks have been produced by antiSMASH version6 or higher."
        " For older antiSMASH versions, do not select --legacy_weights, which will "
        "perform the weighted distance calculations based on the generic 'mix' weights."
    ),
)
# comparison parameters
# TODO: update with implementation
@click.option(
    "--alignment_mode",
    type=click.Choice(["global", "glocal", "auto"]),
    # TODO: define proper default
    default="auto",
    callback=validate_alignment_mode,
    help=(
        "Alignment mode for each pair of gene clusters. 'global': the whole "
        "list of domains of each BGC are compared; 'glocal': Longest Common "
        "Subcluster mode. Redefine the subset of the domains used to "
        "calculate distance by trying to find the longest slice of common "
        "domain content per gene in both BGCs, then expand each slice."
        " 'auto': use glocal when at least one of the BGCs in each pair "
        "has the 'contig_edge'annotation from antiSMASH v4+, otherwise "
        "use global mode on that pair"
    ),
)
# networking parameters
@click.option(
    "--gcf_cutoffs",
    type=str,
    default=0.3,
    callback=validate_gcf_cutoffs,
    help=(
        "A comma separated list of floats. "
        "Generate networks using multiple raw distance cutoff values. "
        "Values should be in the range [0.0, 1.0]. Example: --gcf_cutoffs 0.1,"
        "0.25,0.5,1.0. Default: 0.3"
    ),
)
# output parameters
@click.option(
    "-o",
    "--output_dir",
    type=click.Path(path_type=Path, file_okay=False),
    required=True,
    help="Output directory for all BiG-SCAPE results files.",
)
@click.option(
    "--log_path",
    type=click.Path(path_type=Path, file_okay=False),
    help="Path to output log file directory. Default: output_dir/timestamp.log.",
)
@click.option(
    "--profile_path",
    type=click.Path(path_type=Path, file_okay=False),
    help="Path to output profile file directory. Default: output_dir/timestamp.profile.",
)
@click.option(
    "--db_path",
    type=click.Path(path_type=Path, file_okay=False),
    help="Path to sqlite db output directory. Default: output_dir/data_sqlite.db.",
)
=======
>>>>>>> 69431226
@click.pass_context
def query(ctx, *args, **kwarg):
    """
    BiG-SCAPE - QUERY

    Query BGC mode - BiG-SCAPE queries a set of BGCs
    based on a single BGC query.
    For a more comprehensive help menu and tutorials see GitHub Wiki.
    \f
    :param click.core.Context ctx: Click context.
    """
    # get context parameters
    ctx.obj.update(ctx.params)
    ctx.obj["no_mix"] = None

    # workflow validations
    validate_skip_hmmscan(ctx)
    validate_pfam_path(ctx)
    validate_output_paths(ctx)
    validate_binning_query_workflow(ctx)

    # set start time and label
    set_start(ctx.obj)

    # initialize logger
    init_logger(ctx.obj)
    init_logger_file(ctx.obj)

    # run BiG-SCAPE
    # print(ctx.obj)
    run_bigscape(ctx.obj)<|MERGE_RESOLUTION|>--- conflicted
+++ resolved
@@ -13,17 +13,10 @@
 from .cli_validations import (
     validate_output_paths,
     validate_skip_hmmscan,
-<<<<<<< HEAD
-    validate_binning_query_workflow,
-    validate_alignment_mode,
-    validate_includelist,
-    validate_gcf_cutoffs,
-    validate_filter_gbk,
-=======
->>>>>>> 69431226
     validate_query_bgc,
     validate_pfam_path,
     set_start,
+    validate_binning_query_workflow,
 )
 
 
@@ -40,209 +33,6 @@
         "all input BGCs to the query in a one-vs-all mode."
     ),
 )
-<<<<<<< HEAD
-@click.option(
-    "-i",
-    "--input_dir",
-    "--gbk_dir",
-    callback=validate_not_empty_dir,
-    type=click.Path(exists=True, file_okay=False, dir_okay=True, path_type=Path),
-    required=True,
-    help="Input directory containing gbk files to be used by BiG-SCAPE.",
-)
-@click.option(
-    "--input_mode",
-    default="recursive",
-    callback=validate_input_mode,
-    type=click.Choice(["recursive", "flat"]),
-    help=(
-        "Where to look for input GBK files. Default: recursive"
-        "recursive: search for gbk files recursively in input directory. "
-        "flat: search for gbk files in input directory only."
-    ),
-)
-# TODO: adjust choices
-@click.option(
-    "--mibig_version",
-    type=click.Choice(
-        ["1.0", "1.1", "1.2", "1.3", "1.4", "2.0", "3.0", "3.1", "custom"]
-    ),
-    required=False,
-    help="MIBiG relase number (e.g. 3.1). Download (if needed) and use this "
-    "version of MiBIG database. If not provided, MiBIG will not be included"
-    " in the analysis. If download is required, BiG-SCAPE "
-    "will download the MIBiG database to the BiG-SCAPE folder",
-)
-@click.option(
-    "--reference_dir",
-    callback=validate_not_empty_dir,
-    type=click.Path(exists=True, file_okay=False, dir_okay=True, path_type=Path),
-    help="Path to directory containing antismash-processed reference BGCs.",
-)
-# TODO: check if still needed
-@click.option(
-    "--dataset_path",
-    type=click.Path(exists=True, file_okay=True, path_type=Path),
-    help="Path to location of input dataset mapping file.",
-)
-@click.option(
-    "--include_gbk",
-    type=str,
-    default="cluster,region",
-    callback=validate_filter_gbk,
-    help=(
-        "A comma separated list of strings. "
-        "Only gbk files with this string(s) will be used for the analysis "
-        "(default: 'cluster', 'region'). Use an asterisk to accept every "
-        "file (overrides '--exclude_gbk_str')."
-    ),
-)
-@click.option(
-    "--exclude_gbk",
-    type=str,
-    default="final",
-    callback=validate_filter_gbk,
-    help=(
-        "A comma separated list of strings. "
-        "If any string in this list occurs in the gbk filename, this "
-        "file will not be used for the analysis (default: final)."
-    ),
-)
-@click.option(
-    "--min_bgc_length",
-    type=int,
-    default=0,
-    help="Minimum BGC length to be included in analysis (default: 0bp).",
-)
-@click.option(
-    "--cds_overlap_cutoff",
-    type=click.FloatRange(min=0, max=1),
-    default=0.1,
-    help=(
-        "Specify at which overlap percentage (as a decimal) two CDS in a gbk"
-        " are considered to overlap. This preserves longest overlapping CDS."
-    ),
-)
-@click.option(
-    "-p",
-    "--pfam_path",
-    type=click.Path(exists=True, dir_okay=False, file_okay=True, path_type=Path),
-    help="Path to Pfam database file(s).",
-)
-# hmmer parameters
-@click.option(
-    "--domain_overlap_cutoff",
-    type=click.FloatRange(min=0, max=1),
-    default=0.1,
-    help=(
-        "Specify at which overlap percentage (as a decimal) two domains"
-        " in a CDS are considered to overlap. Domain with the "
-        "best score is kept (default=0.1)"
-    ),
-)
-@click.option(
-    "--force_hmmscan",
-    is_flag=True,
-    help=(
-        "Force domain prediction using hmmscan even if BiG-SCAPE finds "
-        "processed gbk files (e.g. to use a new version of Pfam)."
-    ),
-)
-@click.option(
-    "--skip_hmmscan",
-    is_flag=True,
-    help=(
-        "Skip domain prediction using hmmscan."
-        "BiG-SCAPE expects to find "
-        "a database of already processed gbks."
-    ),
-)
-@click.option(
-    "--domain_includelist_path",
-    type=click.Path(exists=True, dir_okay=False, file_okay=True, path_type=Path),
-    callback=validate_includelist,
-    help=(
-        "Path to txt file with Pfam accessions. Only BGCs containing "
-        "the listed accessions will be analysed."
-    ),
-)
-@click.option(
-    "--legacy_weights",
-    is_flag=True,
-    help=(
-        "Use BiG-SCAPE v1 class-based weights in distance calculations"
-        "If not selected, the distance metric will be based on the 'mix'"
-        " weights distribution."
-    ),
-)
-@click.option(
-    "--classify",
-    is_flag=True,
-    help=(
-        "Use antiSMASH/BGC classes to select only BGCs that have the same "
-        "class as the query BGC. Can be used in combination with "
-        " --legacy_weights if BGC gbks have been produced by antiSMASH version6 or higher."
-        " For older antiSMASH versions, do not select --legacy_weights, which will "
-        "perform the weighted distance calculations based on the generic 'mix' weights."
-    ),
-)
-# comparison parameters
-# TODO: update with implementation
-@click.option(
-    "--alignment_mode",
-    type=click.Choice(["global", "glocal", "auto"]),
-    # TODO: define proper default
-    default="auto",
-    callback=validate_alignment_mode,
-    help=(
-        "Alignment mode for each pair of gene clusters. 'global': the whole "
-        "list of domains of each BGC are compared; 'glocal': Longest Common "
-        "Subcluster mode. Redefine the subset of the domains used to "
-        "calculate distance by trying to find the longest slice of common "
-        "domain content per gene in both BGCs, then expand each slice."
-        " 'auto': use glocal when at least one of the BGCs in each pair "
-        "has the 'contig_edge'annotation from antiSMASH v4+, otherwise "
-        "use global mode on that pair"
-    ),
-)
-# networking parameters
-@click.option(
-    "--gcf_cutoffs",
-    type=str,
-    default=0.3,
-    callback=validate_gcf_cutoffs,
-    help=(
-        "A comma separated list of floats. "
-        "Generate networks using multiple raw distance cutoff values. "
-        "Values should be in the range [0.0, 1.0]. Example: --gcf_cutoffs 0.1,"
-        "0.25,0.5,1.0. Default: 0.3"
-    ),
-)
-# output parameters
-@click.option(
-    "-o",
-    "--output_dir",
-    type=click.Path(path_type=Path, file_okay=False),
-    required=True,
-    help="Output directory for all BiG-SCAPE results files.",
-)
-@click.option(
-    "--log_path",
-    type=click.Path(path_type=Path, file_okay=False),
-    help="Path to output log file directory. Default: output_dir/timestamp.log.",
-)
-@click.option(
-    "--profile_path",
-    type=click.Path(path_type=Path, file_okay=False),
-    help="Path to output profile file directory. Default: output_dir/timestamp.profile.",
-)
-@click.option(
-    "--db_path",
-    type=click.Path(path_type=Path, file_okay=False),
-    help="Path to sqlite db output directory. Default: output_dir/data_sqlite.db.",
-)
-=======
->>>>>>> 69431226
 @click.pass_context
 def query(ctx, *args, **kwarg):
     """
