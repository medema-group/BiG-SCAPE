--- conflicted
+++ resolved
@@ -14,12 +14,9 @@
     validate_includelist,
     validate_gcf_cutoffs,
     validate_filter_gbk,
-<<<<<<< HEAD
     validate_record_type,
-=======
     validate_classify,
     validate_output_dir,
->>>>>>> afc1ad85
 )
 
 
