--- conflicted
+++ resolved
@@ -311,20 +311,10 @@
             "--extend_strategy",
             type=click.Choice(["legacy", "greedy", "simple_match"]),
             default="legacy",
-<<<<<<< HEAD
-            help="Strategy to extend BGCs. (default: legacy)\n"
-            "    legacy: will use the original BiG-SCAPE extension strategy\n"
-            "    greedy: will use an approach where the broadest comparable region is selected "
-            "that contains matching domains between the two regions in a pair. "
-            "See the documentation for more details\n"
-            "    simple_match: Will use an extension approach with only matches and gaps, ignoring "
-            "the type of domain, occurence or position of the domain. See the documentation for more details.",
-=======
             callback=validate_extend_strategy,
             help="Strategy to extend BGCs. 'legacy' will use the original BiG-SCAPE extension strategy, "
-            "while 'greedy' will use a new greedy extension strategy. For an in depth description,"
+            "while 'greedy' or 'simple_match' will use new extension strategies. For an in depth description,"
             " see the wiki. (default: legacy).",
->>>>>>> c5f60dfa
         ),
         # networking parameters
         click.option(
