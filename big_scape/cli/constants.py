--- conflicted
+++ resolved
@@ -1,125 +1,3 @@
 """Contains constant values"""
 
-<<<<<<< HEAD
-from sys import argv
-from pathlib import Path
-
-# TODO: this almost certainly will break when packaging
-ROOT_DIR = Path(argv[0]).parent
-
-DB_SCHEMA_PATH = ROOT_DIR / "big_scape/data/schema.sql"
-
-# TODO: add comments with notes as in BS1
-# TODO: move to config file
-LEGACY_ANCHOR_DOMAINS = [
-    "PF02801",
-    "PF02624",
-    "PF00109",
-    "PF00501",
-    "PF02797",
-    "PF01397",
-    "PF03936",
-    "PF00432",
-    "PF00195",
-    "PF00494",
-    "PF00668",
-    "PF05147",
-]
-
-# according with current (2021-05) antiSMASH rules:
-# prodigiosin and PpyS-KS -> PKS
-# CDPS -> NRPS
-ANTISMASH_CLASSES = {
-    "pks1_products": {"t1pks", "T1PKS"},
-    "pksother_products": {
-        "transatpks",
-        "t2pks",
-        "t3pks",
-        "otherks",
-        "hglks",
-        "transAT-PKS",
-        "transAT-PKS-like",
-        "T2PKS",
-        "T3PKS",
-        "PKS-like",
-        "hglE-KS",
-    },
-    "nrps_products": {"nrps", "NRPS", "NRPS-like", "thioamide-NRP", "NAPAA"},
-    "ripps_products": {
-        "lantipeptide",
-        "thiopeptide",
-        "bacteriocin",
-        "linaridin",
-        "cyanobactin",
-        "glycocin",
-        "LAP",
-        "lassopeptide",
-        "sactipeptide",
-        "bottromycin",
-        "head_to_tail",
-        "microcin",
-        "microviridin",
-        "proteusin",
-        "lanthipeptide",
-        "lipolanthine",
-        "RaS-RiPP",
-        "fungal-RiPP",
-        "TfuA-related",
-        "guanidinotides",
-        "RiPP-like",
-        "lanthipeptide-class-i",
-        "lanthipeptide-class-ii",
-        "lanthipeptide-class-iii",
-        "lanthipeptide-class-iv",
-        "lanthipeptide-class-v",
-        "ranthipeptide",
-        "redox-cofactor",
-        "thioamitides",
-        "epipeptide",
-        "cyclic-lactone-autoinducer",
-        "spliceotide",
-        "RRE-containing",
-    },
-    "saccharide_products": {
-        "amglyccycl",
-        "oligosaccharide",
-        "cf_saccharide",
-        "saccharide",
-    },
-    "others_products": {
-        "acyl_amino_acids",
-        "arylpolyene",
-        "aminocoumarin",
-        "ectoine",
-        "butyrolactone",
-        "nucleoside",
-        "melanin",
-        "phosphoglycolipid",
-        "phenazine",
-        "phosphonate",
-        "other",
-        "cf_putative",
-        "resorcinol",
-        "indole",
-        "ladderane",
-        "PUFA",
-        "furan",
-        "hserlactone",
-        "fused",
-        "cf_fatty_acid",
-        "siderophore",
-        "blactam",
-        "fatty_acid",
-        "PpyS-KS",
-        "CDPS",
-        "betalactone",
-        "PBDE",
-        "tropodithietic-acid",
-        "NAGGN",
-        "halogenated",
-        "pyrrolidine",
-    },
-}
-=======
-DB_SCHEMA_PATH = "big_scape/data/schema.sql"
->>>>>>> 9ed279f6
+DB_SCHEMA_PATH = "big_scape/data/schema.sql"