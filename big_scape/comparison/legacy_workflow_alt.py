--- conflicted
+++ resolved
@@ -180,16 +180,15 @@
     Returns:
         bool: True if the pair needs expansion, False if it does not
     """
-<<<<<<< HEAD
-
-    if isinstance(pair.region_a, bs_gbk.Region) and isinstance(
-        pair.region_b, bs_gbk.Region
+
+    if isinstance(pair.record_a, bs_gbk.Region) and isinstance(
+        pair.record_b, bs_gbk.Region
     ):
         logging.debug("Using region lcs")
         a_start, a_stop, b_start, b_stop, reverse = find_domain_lcs_region(pair)
 
-    elif isinstance(pair.region_a, bs_gbk.ProtoCluster) and isinstance(
-        pair.region_b, bs_gbk.ProtoCluster
+    elif isinstance(pair.record_a, bs_gbk.ProtoCluster) and isinstance(
+        pair.record_b, bs_gbk.ProtoCluster
     ):
         logging.debug("Using protocluster lcs")
         a_start, a_stop, b_start, b_stop, reverse = find_domain_lcs_protocluster(pair)
@@ -199,11 +198,6 @@
 
     logging.debug("before lcs:")
     logging.debug(pair.comparable_region)
-=======
-    a_start, a_stop, b_start, b_stop, reverse = legacy_find_cds_lcs(
-        pair.record_a.get_cds_with_domains(), pair.record_b.get_cds_with_domains()
-    )
->>>>>>> 8e207d7c
 
     # set the comparable region
     pair.comparable_region.lcs_a_start = a_start
@@ -303,14 +297,10 @@
     results = []
 
     for pair in pairs:
-<<<<<<< HEAD
         logging.debug(pair)
         pair.comparable_region.log_comparable_region()
         logging.debug("")
-        if pair.region_a.parent_gbk == pair.region_b.parent_gbk:
-=======
         if pair.record_a.parent_gbk == pair.record_b.parent_gbk:
->>>>>>> 8e207d7c
             results.append(
                 (
                     pair.record_a._db_id,
