--- conflicted
+++ resolved
@@ -36,11 +36,6 @@
     "get_weight_category",
     "get_record_category",
     "save_edge_to_db",
-<<<<<<< HEAD
-    "lcs",
-    "extend",
-=======
->>>>>>> 2c0f9125
     "save_edges_to_db",
     "lcs",
     "extend",
