--- conflicted
+++ resolved
@@ -347,12 +347,10 @@
                 for connected_component in bs_network.get_connected_components(
                     cutoff, edge_param_id, bin.source_records
                 ):
-<<<<<<< HEAD
                     logging.debug(
                         "Found connected component with %d edges",
                         len(connected_component),
                     )
-=======
                     # check and remove ref only cc
                     if bs_network.reference_only_connected_component(
                         connected_component, bin.source_records
@@ -361,7 +359,6 @@
                             connected_component, cutoff, edge_param_id
                         )
 
->>>>>>> af9db71c
                     regions_families = bs_families.generate_families(
                         connected_component, bin.label, cutoff
                     )
