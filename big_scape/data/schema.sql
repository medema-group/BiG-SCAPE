--- conflicted
+++ resolved
@@ -75,7 +75,6 @@
     adjacency REAL NOT NULL,
     dss REAL NOT NULL,
     weights TEXT NOT NULL,
-<<<<<<< HEAD
     lcs_a_start INTEGER NOT NULL,
     lcs_a_stop INTEGER NOT NULL,
     lcs_b_start INTEGER NOT NULL,
@@ -87,10 +86,7 @@
     ext_b_stop INTEGER NOT NULL,
     ext_reverse BOOLEAN NOT NULL,
     alignment_mode TEXT NOT NULL,
-    UNIQUE(region_a_id, region_b_id)
-=======
     UNIQUE(region_a_id, region_b_id, weights)
->>>>>>> ecca9f13
     FOREIGN KEY(region_a_id) REFERENCES bgc_record(id)
     FOREIGN KEY(region_b_id) REFERENCES bgc_record(id)
 );