"""contains code for the generation of distances between queries and references in a
given dataset
"""

# TODO: duplicate code with a lot of other edge generation and within this file


# from python
import logging

import tqdm

# from other modules
import big_scape.genbank as bs_gbk
import big_scape.comparison as bs_comparison
import big_scape.enums as bs_enums
import big_scape.network.network as bs_network
import big_scape.data as bs_data
import big_scape.distances as bs_distances


def calculate_distances_query(
    run: dict, all_bgc_records: list[bs_gbk.BGCRecord], query_record: bs_gbk.BGCRecord
) -> bs_comparison.RecordPairGenerator:
    """calculates distances between all queries and references in a given dataset and
    saves them to the database

    Args:
        run (bs_param.RunParameters): run parameters
        gbks (list[bs_gbk.GBK]): list of gbks
    """
    logging.info("Generating query BGC mode bin")

    query_records = get_query_records(run, all_bgc_records, query_record)

    # if legacy weights are on, then use the legacy weights and pass as label to bin generator
    if run["legacy_weights"]:
        weights = bs_comparison.get_legacy_weights_from_category(
            query_record, query_record.product, run
        )
    else:
        weights = "mix"

    edge_param_id = bs_comparison.get_edge_param_id(run, weights)

    query_bin = bs_comparison.QueryRecordPairGenerator("Query", edge_param_id, weights)
    query_bin.add_records(query_records)

    missing_query_bin = bs_comparison.QueryMissingRecordPairGenerator(query_bin)

    calculate_distances(run, missing_query_bin)

    # add last edges

    query_connected_component = next(
        bs_network.get_connected_components(1, edge_param_id, query_bin, query_record)
    )

    query_nodes = bs_network.get_nodes_from_cc(query_connected_component, query_records)

    bs_network.remove_connected_component(query_connected_component, 1, edge_param_id)

    query_bin_connected = bs_comparison.RecordPairGenerator(
        "Query", edge_param_id, weights, record_type=run["record_type"]
    )
    query_bin_connected.add_records(query_nodes)

    missing_edge_bin = bs_comparison.MissingRecordPairGenerator(query_bin_connected)

    calculate_distances(run, missing_edge_bin)

    return query_bin_connected


def get_query_records(run, all_bgc_records, query_record) -> list[bs_gbk.BGCRecord]:
    """returns the query records and checks if the query is a singleton

    Args:
        run (dict): run parameters
        all_bgc_records (list[bs_gbk.BGCRecord]): all records
        query_record (bs_gbk.BGCRecord): the query record

    Returns:
        list[bs_gbk.BGCRecord]: list of query records

    Raises:
        ValueError: if the query record is a singleton
    """

    query_singleton = True
    query_records = [query_record]

    for record in all_bgc_records:
        if record is None:
            continue
        if record.product is None:
            continue
        if record.parent_gbk is None:
            continue
        if record.parent_gbk.source_type == bs_enums.SOURCE_TYPE.QUERY:
            continue

        # if classification mode is off, then use all records
        if not run["classify"]:
            query_singleton = False
            query_records.append(record)

        # if classification mode is on, then use only those records which have the query class/category
        if run["classify"]:
            classify_mode = run["classify"]
            # now we go to all the records, of a given type, of the gbk and check
            # if they have the same class/category as the query
            if classify_mode == bs_enums.CLASSIFY_MODE.CLASS:
                query_class = [query_record.product]
                record_class = [record.product]

                intersect_class = list(set(query_class) & set(record_class))
                if len(intersect_class) > 0:
                    query_singleton = False
                    query_records.append(record)

            if classify_mode == bs_enums.CLASSIFY_MODE.CATEGORY:
                query_category = [bs_comparison.get_record_category(query_record)]
                record_category = [bs_comparison.get_record_category(record)]

                intersect_cats = list(set(query_category) & set(record_category))
                if len(intersect_cats) > 0:
                    query_singleton = False
                    query_records.append(record)

    if query_singleton:
        logging.error(
            f"Query record {query_record.parent_gbk} is a singleton, no other input "
            "records have the same class/category"
        )
        raise ValueError(
            f"Query record {query_record.parent_gbk} is a singleton, no other input "
            "records have the same class/category"
        )

    return query_records


def calculate_distances(run: dict, bin: bs_comparison.RecordPairGenerator):
    """calculates distances between all records in a given dataset and saves them to the
    database

    Args:
        run (bs_param.RunParameters): run parameters
        gbks (list[bs_gbk.GBK]): list of gbks
    """

    # we will continue propagating until there are no more edges to generate
    while True:
        # fetches the current number of singleton ref <-> connected ref pairs from the database
        num_pairs = bin.num_pairs()

        # if there are no more singleton ref <-> connected ref pairs, then break and exit
        if num_pairs == 0:
            break

<<<<<<< HEAD
        logging.info(
            "Calculating distances for %d pairs (Connected Reference to Singleton Reference)",
            num_pairs,
        )
        save_batch = []
        num_edges = 0

        with tqdm.tqdm(
            total=num_pairs, unit="edge", desc="Calculating distances (ref2sng)"
        ) as t:

            def callback(edges):
                nonlocal num_edges
                nonlocal save_batch
                batch_size = run["cores"] * 100000
                for edge in edges:
                    num_edges += 1
                    t.update(1)
                    save_batch.append(edge)
                    if len(save_batch) > batch_size:
                        bs_comparison.save_edges_to_db(save_batch, commit=True)
                        save_batch = []

            # generate edges for these pairs
            bs_comparison.generate_edges(
                ref_to_ref_bin,
                run["alignment_mode"],
                run["cores"],
                run["cores"] * 2,
                callback,
            )

        bs_comparison.save_edges_to_db(save_batch)

        logging.info("Generated %d edges", num_edges)

    logging.info("Finished propagating edges")

    # now we make any last connected ref <-> connected ref pairs that are missing
    # get all the edges in the query connected component
    query_connected_component = bs_network.get_connected_components(
        1, edge_param_id, [query_record]
    )

    # get_connected_components returns a list of connected components, we only want the first one
    query_connected_component = next(query_connected_component)  # type: ignore

    query_nodes = bs_network.get_nodes_from_cc(query_connected_component, query_records)

    query_connected_bin = bs_comparison.RecordPairGenerator(
        "Query", edge_param_id, record_type=run["record_type"]
    )
    query_connected_bin.add_records(query_nodes)

    # fetch any existing distances from database
    missing_ref_edge_bin = bs_comparison.MissingRecordPairGenerator(query_connected_bin)
    # get the number of pairs that are missing
    num_pairs = missing_ref_edge_bin.num_pairs()

    # calculate distances
    if num_pairs > 0:
        logging.info(
            "Calculating distances for %d pairs (Connected Reference to Connected Reference)",
            num_pairs,
        )
=======
        logging.info("Calculating distances for %d pairs", num_pairs)
>>>>>>> 5001866f

        save_batch = []
        num_edges = 0

        with tqdm.tqdm(total=num_pairs, unit="edge", desc="Calculating distances") as t:

            def callback(edges):
                nonlocal num_edges
                nonlocal save_batch
                batch_size = run["cores"] * 100000
                for edge in edges:
                    num_edges += 1
                    t.update(1)
                    save_batch.append(edge)
                    if len(save_batch) > batch_size:
                        bs_comparison.save_edges_to_db(save_batch, commit=True)
                        save_batch = []

            bs_comparison.generate_edges(
                bin,
                run["alignment_mode"],
                run["cores"],
                run["cores"] * 2,
                callback,
            )

        bs_comparison.save_edges_to_db(save_batch)

        bs_data.DB.commit()

        logging.info("Generated %d edges", num_edges)

        if run["skip_propagation"]:
            # in this case we only want one iteration, the Query -> Ref edges
            break

        if isinstance(bin, bs_comparison.QueryMissingRecordPairGenerator):
            bin.cycle_records()<|MERGE_RESOLUTION|>--- conflicted
+++ resolved
@@ -159,17 +159,12 @@
         if num_pairs == 0:
             break
 
-<<<<<<< HEAD
-        logging.info(
-            "Calculating distances for %d pairs (Connected Reference to Singleton Reference)",
-            num_pairs,
-        )
+        logging.info("Calculating distances for %d pairs", num_pairs)
+
         save_batch = []
         num_edges = 0
 
-        with tqdm.tqdm(
-            total=num_pairs, unit="edge", desc="Calculating distances (ref2sng)"
-        ) as t:
+        with tqdm.tqdm(total=num_pairs, unit="edge", desc="Calculating distances") as t:
 
             def callback(edges):
                 nonlocal num_edges
@@ -183,69 +178,6 @@
                         bs_comparison.save_edges_to_db(save_batch, commit=True)
                         save_batch = []
 
-            # generate edges for these pairs
-            bs_comparison.generate_edges(
-                ref_to_ref_bin,
-                run["alignment_mode"],
-                run["cores"],
-                run["cores"] * 2,
-                callback,
-            )
-
-        bs_comparison.save_edges_to_db(save_batch)
-
-        logging.info("Generated %d edges", num_edges)
-
-    logging.info("Finished propagating edges")
-
-    # now we make any last connected ref <-> connected ref pairs that are missing
-    # get all the edges in the query connected component
-    query_connected_component = bs_network.get_connected_components(
-        1, edge_param_id, [query_record]
-    )
-
-    # get_connected_components returns a list of connected components, we only want the first one
-    query_connected_component = next(query_connected_component)  # type: ignore
-
-    query_nodes = bs_network.get_nodes_from_cc(query_connected_component, query_records)
-
-    query_connected_bin = bs_comparison.RecordPairGenerator(
-        "Query", edge_param_id, record_type=run["record_type"]
-    )
-    query_connected_bin.add_records(query_nodes)
-
-    # fetch any existing distances from database
-    missing_ref_edge_bin = bs_comparison.MissingRecordPairGenerator(query_connected_bin)
-    # get the number of pairs that are missing
-    num_pairs = missing_ref_edge_bin.num_pairs()
-
-    # calculate distances
-    if num_pairs > 0:
-        logging.info(
-            "Calculating distances for %d pairs (Connected Reference to Connected Reference)",
-            num_pairs,
-        )
-=======
-        logging.info("Calculating distances for %d pairs", num_pairs)
->>>>>>> 5001866f
-
-        save_batch = []
-        num_edges = 0
-
-        with tqdm.tqdm(total=num_pairs, unit="edge", desc="Calculating distances") as t:
-
-            def callback(edges):
-                nonlocal num_edges
-                nonlocal save_batch
-                batch_size = run["cores"] * 100000
-                for edge in edges:
-                    num_edges += 1
-                    t.update(1)
-                    save_batch.append(edge)
-                    if len(save_batch) > batch_size:
-                        bs_comparison.save_edges_to_db(save_batch, commit=True)
-                        save_batch = []
-
             bs_comparison.generate_edges(
                 bin,
                 run["alignment_mode"],
